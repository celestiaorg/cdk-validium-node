package state

import (
	"context"
	"encoding/json"
	"errors"
	"fmt"
	"math"
	"math/big"
	"time"

	"github.com/0xPolygon/supernets2-node/state/runtime/instrumentation"
	"github.com/0xPolygon/supernets2-node/state/runtime/instrumentation/js"
	"github.com/0xPolygon/supernets2-node/state/runtime/instrumentation/tracers"
	"github.com/0xPolygon/supernets2-node/state/runtime/instrumentation/tracers/native"
	"github.com/0xPolygonHermez/zkevm-node/encoding"
	"github.com/0xPolygonHermez/zkevm-node/hex"
	"github.com/0xPolygonHermez/zkevm-node/log"
	"github.com/0xPolygonHermez/zkevm-node/state/runtime"
	"github.com/0xPolygonHermez/zkevm-node/state/runtime/executor"
	"github.com/0xPolygonHermez/zkevm-node/state/runtime/fakevm"
	"github.com/ethereum/go-ethereum/common"
	"github.com/ethereum/go-ethereum/core"
	"github.com/ethereum/go-ethereum/core/types"
	"github.com/ethereum/go-ethereum/params"
	"github.com/ethereum/go-ethereum/trie"
	"github.com/holiman/uint256"
	"github.com/jackc/pgx/v4"
	"google.golang.org/grpc/codes"
	"google.golang.org/grpc/status"
)

const (
	two uint = 2
)

// GetSender gets the sender from the transaction's signature
func GetSender(tx types.Transaction) (common.Address, error) {
	signer := types.NewEIP155Signer(tx.ChainId())
	sender, err := signer.Sender(&tx)
	if err != nil {
		return common.Address{}, err
	}
	return sender, nil
}

// RlpFieldsToLegacyTx parses the rlp fields slice into a type.LegacyTx
// in this specific order:
//
// required fields:
// [0] Nonce    uint64
// [1] GasPrice *big.Int
// [2] Gas      uint64
// [3] To       *common.Address
// [4] Value    *big.Int
// [5] Data     []byte
//
// optional fields:
// [6] V        *big.Int
// [7] R        *big.Int
// [8] S        *big.Int
func RlpFieldsToLegacyTx(fields [][]byte, v, r, s []byte) (tx *types.LegacyTx, err error) {
	const (
		fieldsSizeWithoutChainID = 6
		fieldsSizeWithChainID    = 7
	)

	if len(fields) < fieldsSizeWithoutChainID {
		return nil, types.ErrTxTypeNotSupported
	}

	nonce := big.NewInt(0).SetBytes(fields[0]).Uint64()
	gasPrice := big.NewInt(0).SetBytes(fields[1])
	gas := big.NewInt(0).SetBytes(fields[2]).Uint64()
	var to *common.Address

	if fields[3] != nil && len(fields[3]) != 0 {
		tmp := common.BytesToAddress(fields[3])
		to = &tmp
	}
	value := big.NewInt(0).SetBytes(fields[4])
	data := fields[5]

	txV := big.NewInt(0).SetBytes(v)
	if len(fields) >= fieldsSizeWithChainID {
		chainID := big.NewInt(0).SetBytes(fields[6])

		// a = chainId * 2
		// b = v - 27
		// c = a + 35
		// v = b + c
		//
		// same as:
		// v = v-27+chainId*2+35
		a := new(big.Int).Mul(chainID, big.NewInt(double))
		b := new(big.Int).Sub(new(big.Int).SetBytes(v), big.NewInt(ether155V))
		c := new(big.Int).Add(a, big.NewInt(etherPre155V))
		txV = new(big.Int).Add(b, c)
	}

	txR := big.NewInt(0).SetBytes(r)
	txS := big.NewInt(0).SetBytes(s)

	return &types.LegacyTx{
		Nonce:    nonce,
		GasPrice: gasPrice,
		Gas:      gas,
		To:       to,
		Value:    value,
		Data:     data,
		V:        txV,
		R:        txR,
		S:        txS,
	}, nil
}

// StoreTransactions is used by the sequencer to add processed transactions into
// an open batch. If the batch already has txs, the processedTxs must be a super
// set of the existing ones, preserving order.
func (s *State) StoreTransactions(ctx context.Context, batchNumber uint64, processedTxs []*ProcessTransactionResponse, dbTx pgx.Tx) error {
	if dbTx == nil {
		return ErrDBTxNil
	}

	// check existing txs vs parameter txs
	existingTxs, err := s.GetTxsHashesByBatchNumber(ctx, batchNumber, dbTx)
	if err != nil {
		return err
	}
	if err := CheckSupersetBatchTransactions(existingTxs, processedTxs); err != nil {
		return err
	}

	// Check if last batch is closed. Note that it's assumed that only the latest batch can be open
	isBatchClosed, err := s.PostgresStorage.IsBatchClosed(ctx, batchNumber, dbTx)
	if err != nil {
		return err
	}
	if isBatchClosed {
		return ErrBatchAlreadyClosed
	}

	processingContext, err := s.GetProcessingContext(ctx, batchNumber, dbTx)
	if err != nil {
		return err
	}

	firstTxToInsert := len(existingTxs)

	for i := firstTxToInsert; i < len(processedTxs); i++ {
		processedTx := processedTxs[i]
		// if the transaction has an intrinsic invalid tx error it means
		// the transaction has not changed the state, so we don't store it
		// and just move to the next
		if executor.IsIntrinsicError(executor.RomErrorCode(processedTx.RomError)) {
			continue
		}

		lastL2Block, err := s.GetLastL2Block(ctx, dbTx)
		if err != nil {
			return err
		}

		header := &types.Header{
			Number:     new(big.Int).SetUint64(lastL2Block.Number().Uint64() + 1),
			ParentHash: lastL2Block.Hash(),
			Coinbase:   processingContext.Coinbase,
			Root:       processedTx.StateRoot,
			GasUsed:    processedTx.GasUsed,
			GasLimit:   s.cfg.MaxCumulativeGasUsed,
			Time:       uint64(processingContext.Timestamp.Unix()),
		}
		transactions := []*types.Transaction{&processedTx.Tx}

		receipt := generateReceipt(header.Number, processedTx)
		if !CheckLogOrder(receipt.Logs) {
			return fmt.Errorf("error: logs received from executor are not in order")
		}
		receipts := []*types.Receipt{receipt}

		// Create block to be able to calculate its hash
		block := types.NewBlock(header, transactions, []*types.Header{}, receipts, &trie.StackTrie{})
		block.ReceivedAt = processingContext.Timestamp

		receipt.BlockHash = block.Hash()

		// Store L2 block and its transaction
		if err := s.AddL2Block(ctx, batchNumber, block, receipts, uint8(processedTx.EffectivePercentage), dbTx); err != nil {
			return err
		}
	}
	return nil
}

// DebugTransaction re-executes a tx to generate its trace
func (s *State) DebugTransaction(ctx context.Context, transactionHash common.Hash, traceConfig TraceConfig, dbTx pgx.Tx) (*runtime.ExecutionResult, error) {
	// gets the transaction
	tx, err := s.GetTransactionByHash(ctx, transactionHash, dbTx)
	if err != nil {
		return nil, err
	}

	// gets the tx receipt
	receipt, err := s.GetTransactionReceipt(ctx, transactionHash, dbTx)
	if err != nil {
		return nil, err
	}

	// gets the l2 block including the transaction
	block, err := s.GetL2BlockByNumber(ctx, receipt.BlockNumber.Uint64(), dbTx)
	if err != nil {
		return nil, err
	}

	// get the previous L2 Block
	previousBlockNumber := uint64(0)
	if receipt.BlockNumber.Uint64() > 0 {
		previousBlockNumber = receipt.BlockNumber.Uint64() - 1
	}
	previousBlock, err := s.GetL2BlockByNumber(ctx, previousBlockNumber, dbTx)
	if err != nil {
		return nil, err
	}

	// gets batch that including the l2 block
	batch, err := s.GetBatchByL2BlockNumber(ctx, block.NumberU64(), dbTx)
	if err != nil {
		return nil, err
	}

	forkId := s.GetForkIDByBatchNumber(batch.BatchNumber)

	// gets batch that including the previous l2 block
	previousBatch, err := s.GetBatchByL2BlockNumber(ctx, previousBlock.NumberU64(), dbTx)
	if err != nil {
		return nil, err
	}

	// generate batch l2 data for the transaction
	batchL2Data, err := EncodeTransactions([]types.Transaction{*tx}, []uint8{MaxEffectivePercentage}, forkId)
	if err != nil {
		return nil, err
	}

	// Create Batch
	traceConfigRequest := &executor.TraceConfig{
		TxHashToGenerateCallTrace:    transactionHash.Bytes(),
		TxHashToGenerateExecuteTrace: transactionHash.Bytes(),
		// set the defaults to the maximum information we can have.
		// this is needed to process custom tracers later
		DisableStorage:   cFalse,
		DisableStack:     cFalse,
		EnableMemory:     cTrue,
		EnableReturnData: cTrue,
	}

	// if the default tracer is used, then we review the information
	// we want to have in the trace related to the parameters we received.
	if traceConfig.IsDefaultTracer() {
		if traceConfig.DisableStorage {
			traceConfigRequest.DisableStorage = cTrue
		}
		if traceConfig.DisableStack {
			traceConfigRequest.DisableStack = cTrue
		}
		if traceConfig.EnableMemory {
			traceConfigRequest.EnableMemory = cTrue
		}
		if traceConfig.EnableReturnData {
			traceConfigRequest.EnableReturnData = cTrue
		}
	}

	oldStateRoot := previousBlock.Root()
	processBatchRequest := &executor.ProcessBatchRequest{
		OldBatchNum:     batch.BatchNumber - 1,
		OldStateRoot:    oldStateRoot.Bytes(),
		OldAccInputHash: previousBatch.AccInputHash.Bytes(),

		BatchL2Data:      batchL2Data,
		GlobalExitRoot:   batch.GlobalExitRoot.Bytes(),
		EthTimestamp:     uint64(batch.Timestamp.Unix()),
		Coinbase:         batch.Coinbase.String(),
		UpdateMerkleTree: cFalse,
		ChainId:          s.cfg.ChainID,
		ForkId:           forkId,
		TraceConfig:      traceConfigRequest,
	}

	// Send Batch to the Executor
	startTime := time.Now()
	processBatchResponse, err := s.executorClient.ProcessBatch(ctx, processBatchRequest)
	endTime := time.Now()
	if err != nil {
		return nil, err
	} else if processBatchResponse.Error != executor.ExecutorError_EXECUTOR_ERROR_NO_ERROR {
		err = executor.ExecutorErr(processBatchResponse.Error)
		s.eventLog.LogExecutorError(ctx, processBatchResponse.Error, processBatchRequest)
		return nil, err
	}

	txs, _, _, err := DecodeTxs(batchL2Data, forkId)
	if err != nil && !errors.Is(err, ErrInvalidData) {
		return nil, err
	}

	for _, tx := range txs {
		log.Debugf(tx.Hash().String())
	}

	convertedResponse, err := s.convertToProcessBatchResponse(txs, processBatchResponse)
	if err != nil {
		return nil, err
	}

	// Sanity check
	response := convertedResponse.Responses[0]
	log.Debugf(response.TxHash.String())
	if response.TxHash != transactionHash {
		return nil, fmt.Errorf("tx hash not found in executor response")
	}

	// const path = "/Users/thiago/github.com/0xPolygonHermez/zkevm-node/dist/%v.json"
	// filePath := fmt.Sprintf(path, "EXECUTOR_processBatchResponse")
	// c, _ := json.MarshalIndent(processBatchResponse, "", "    ")
	// os.WriteFile(filePath, c, 0644)

	// filePath = fmt.Sprintf(path, "NODE_execution_trace")
	// c, _ = json.MarshalIndent(response.ExecutionTrace, "", "    ")
	// os.WriteFile(filePath, c, 0644)

	// filePath = fmt.Sprintf(path, "NODE_call_trace")
	// c, _ = json.MarshalIndent(response.CallTrace, "", "    ")
	// os.WriteFile(filePath, c, 0644)

	result := &runtime.ExecutionResult{
		CreateAddress: response.CreateAddress,
		GasLeft:       response.GasLeft,
		GasUsed:       response.GasUsed,
		ReturnValue:   response.ReturnValue,
		StateRoot:     response.StateRoot.Bytes(),
		StructLogs:    response.ExecutionTrace,
		ExecutorTrace: response.CallTrace,
	}

	// if is the default trace, return the result
	if traceConfig.IsDefaultTracer() {
		return result, nil
	}

	senderAddress, err := GetSender(*tx)
	if err != nil {
		return nil, err
	}

	context := instrumentation.Context{
		From:         senderAddress.String(),
		Input:        tx.Data(),
		Gas:          tx.Gas(),
		Value:        tx.Value(),
		Output:       result.ReturnValue,
		GasPrice:     tx.GasPrice().String(),
		OldStateRoot: oldStateRoot,
		Time:         uint64(endTime.Sub(startTime)),
		GasUsed:      result.GasUsed,
	}

	// Fill trace context
	if tx.To() == nil {
		context.Type = "CREATE"
		context.To = result.CreateAddress.Hex()
	} else {
		context.Type = "CALL"
		context.To = tx.To().Hex()
	}

	result.ExecutorTrace.Context = context

	gasPrice, ok := new(big.Int).SetString(context.GasPrice, encoding.Base10)
	if !ok {
		log.Errorf("debug transaction: failed to parse gasPrice")
		return nil, fmt.Errorf("failed to parse gasPrice")
	}

	tracerContext := &tracers.Context{
		BlockHash:   receipt.BlockHash,
		BlockNumber: receipt.BlockNumber,
		TxIndex:     int(receipt.TransactionIndex),
		TxHash:      transactionHash,
	}

	var customTracer tracers.Tracer
	if traceConfig.Is4ByteTracer() {
		customTracer, err = native.NewFourByteTracer(tracerContext, traceConfig.TracerConfig)
		if err != nil {
			log.Errorf("debug transaction: failed to create 4byteTracer, err: %v", err)
			return nil, fmt.Errorf("failed to create 4byteTracer, err: %v", err)
		}
	} else if traceConfig.IsCallTracer() {
		customTracer, err = native.NewCallTracer(tracerContext, traceConfig.TracerConfig)
		if err != nil {
			log.Errorf("debug transaction: failed to create callTracer, err: %v", err)
			return nil, fmt.Errorf("failed to create callTracer, err: %v", err)
		}
	} else if traceConfig.IsNoopTracer() {
		customTracer, err = native.NewNoopTracer(tracerContext, traceConfig.TracerConfig)
		if err != nil {
			log.Errorf("debug transaction: failed to create noopTracer, err: %v", err)
			return nil, fmt.Errorf("failed to create noopTracer, err: %v", err)
		}
	} else if traceConfig.IsPrestateTracer() {
		customTracer, err = native.NewPrestateTracer(tracerContext, traceConfig.TracerConfig)
		if err != nil {
			log.Errorf("debug transaction: failed to create prestateTracer, err: %v", err)
			return nil, fmt.Errorf("failed to create prestateTracer, err: %v", err)
		}
	} else if traceConfig.IsJSCustomTracer() {
		customTracer, err = js.NewJsTracer(*traceConfig.Tracer, tracerContext, traceConfig.TracerConfig)
		if err != nil {
			log.Errorf("debug transaction: failed to create jsTracer, err: %v", err)
			return nil, fmt.Errorf("failed to create jsTracer, err: %v", err)
		}
	} else {
		return nil, fmt.Errorf("invalid tracer: %v, err: %v", traceConfig.Tracer, err)
	}

	fakeDB := &FakeDB{State: s, stateRoot: batch.StateRoot.Bytes()}
	evm := fakevm.NewFakeEVM(fakevm.BlockContext{BlockNumber: big.NewInt(1)}, fakevm.TxContext{GasPrice: gasPrice}, fakeDB, params.TestChainConfig, fakevm.Config{Debug: true, Tracer: customTracer})

	traceResult, err := s.buildTrace(evm, result.ExecutorTrace, customTracer)
	if err != nil {
		log.Errorf("debug transaction: failed parse the trace using the tracer: %v", err)
		return nil, fmt.Errorf("failed parse the trace using the tracer: %v", err)
	}

	result.ExecutorTraceResult = traceResult

	return result, nil
}

// ParseTheTraceUsingTheTracer parses the given trace with the given tracer.
func (s *State) buildTrace(evm *fakevm.FakeEVM, trace instrumentation.ExecutorTrace, tracer tracers.Tracer) (json.RawMessage, error) {
	tracer.CaptureTxStart(trace.Context.Gas)
	contextGas := trace.Context.Gas - trace.Context.GasUsed
	if len(trace.Steps) > 0 {
		contextGas = trace.Steps[0].Gas
	}
	tracer.CaptureStart(evm, common.HexToAddress(trace.Context.From), common.HexToAddress(trace.Context.To), trace.Context.Type == "CREATE", trace.Context.Input, contextGas, trace.Context.Value)
	evm.StateDB.SetStateRoot(trace.Context.OldStateRoot.Bytes())

	var previousStep instrumentation.Step
	reverted := false
	internalTxSteps := NewStack[instrumentation.InternalTxContext]()
	memory := fakevm.NewMemory()

	for i, step := range trace.Steps {
		// set Stack
		stack := fakevm.NewStack()
		for _, stackItem := range step.Stack {
			value, _ := uint256.FromBig(stackItem)
			stack.Push(value)
		}

		// set Memory
		memory.Resize(uint64(step.MemorySize))
		if len(step.Memory) > 0 {
			memory.Set(uint64(step.MemoryOffset), uint64(len(step.Memory)), step.Memory)
		}

		// Populate the step memory for future steps
		step.Memory = memory.Data()

		// set Contract
		contract := fakevm.NewContract(
			fakevm.NewAccount(step.Contract.Caller),
			fakevm.NewAccount(step.Contract.Address),
			step.Contract.Value, step.Gas)
		contract.CodeAddr = &step.Contract.Address

		// set Scope
		scope := &fakevm.ScopeContext{
			Contract: contract,
			Memory:   memory,
			Stack:    stack,
		}

		// if the revert happens on an internal tx, we exit
		if previousStep.OpCode == "REVERT" && previousStep.Depth > 1 {
			gasUsed, err := s.getGasUsed(internalTxSteps, previousStep, step)
			if err != nil {
				return nil, err
			}
			tracer.CaptureExit(step.ReturnData, gasUsed, fakevm.ErrExecutionReverted)
		}

		// if the revert happens on top level, we break
		if step.OpCode == "REVERT" && step.Depth == 1 {
			reverted = true
			break
		}

		hasNextStep := i < len(trace.Steps)-1
		if step.OpCode != "CALL" || (hasNextStep && trace.Steps[i+1].Pc == 0) {
			if step.Error != nil {
				tracer.CaptureFault(step.Pc, fakevm.OpCode(step.Op), step.Gas, step.GasCost, scope, step.Depth, step.Error)
			} else {
				tracer.CaptureState(step.Pc, fakevm.OpCode(step.Op), step.Gas, step.GasCost, scope, step.ReturnData, step.Depth, nil)
			}
		}

		previousStepStartedInternalTransaction := previousStep.OpCode == "CREATE" ||
			previousStep.OpCode == "CREATE2" ||
			previousStep.OpCode == "DELEGATECALL" ||
			previousStep.OpCode == "CALL" ||
			previousStep.OpCode == "STATICCALL" ||
			// deprecated ones
			previousStep.OpCode == "CALLCODE"

		// when an internal transaction is detected, the next step contains the context values
		if previousStepStartedInternalTransaction && previousStep.Error == nil {
			// if the previous depth is the same as the current one, this means
			// the internal transaction did not executed any other step and the
			// context is back to the same level. This can happen with pre compiled executions.
			if previousStep.Depth == step.Depth {
				addr, value, input, gas, gasUsed, err := s.getValuesFromInternalTxMemory(previousStep, step)
				if err != nil {
					return nil, err
				}
				from := previousStep.Contract.Address
				if previousStep.OpCode == "CALL" || previousStep.OpCode == "CALLCODE" {
					from = previousStep.Contract.Caller
				}
				tracer.CaptureEnter(fakevm.OpCode(previousStep.Op), from, addr, input, gas, value)
				tracer.CaptureExit(step.ReturnData, gasUsed, previousStep.Error)
			} else {
				value := step.Contract.Value
				if previousStep.OpCode == "STATICCALL" {
					value = nil
				}
				internalTxSteps.Push(instrumentation.InternalTxContext{
					OpCode:       previousStep.OpCode,
					RemainingGas: step.Gas,
				})
				tracer.CaptureEnter(fakevm.OpCode(previousStep.Op), step.Contract.Caller, step.Contract.Address, step.Contract.Input, step.Gas, value)
			}
		}

		// returning from internal transaction
		if previousStep.Depth > step.Depth && previousStep.OpCode != "REVERT" {
			var gasUsed uint64
			var err error
			if errors.Is(previousStep.Error, runtime.ErrOutOfGas) {
				itCtx, err := internalTxSteps.Pop()
				if err != nil {
					return nil, err
				}
				gasUsed = itCtx.RemainingGas
			} else {
				gasUsed, err = s.getGasUsed(internalTxSteps, previousStep, step)
				if err != nil {
					return nil, err
				}
			}
			tracer.CaptureExit(step.ReturnData, gasUsed, previousStep.Error)
		}

		// set StateRoot
		evm.StateDB.SetStateRoot(step.StateRoot.Bytes())

		// set previous step
		previousStep = step
	}

	var err error
	if reverted {
		err = fakevm.ErrExecutionReverted
	}
	tracer.CaptureEnd(trace.Context.Output, trace.Context.GasUsed, err)
	restGas := trace.Context.Gas - trace.Context.GasUsed
	tracer.CaptureTxEnd(restGas)

	return tracer.GetResult()
}

func (s *State) getGasUsed(internalTxContextStack *Stack[instrumentation.InternalTxContext], previousStep, step instrumentation.Step) (uint64, error) {
	itCtx, err := internalTxContextStack.Pop()
	if err != nil {
		return 0, err
	}
	var gasUsed uint64
	if itCtx.OpCode == "CREATE" || itCtx.OpCode == "CREATE2" {
		// if the context was initialized by a CREATE, we should use the contract gas
		gasUsed = previousStep.Contract.Gas - step.Gas
	} else {
		// otherwise we use the step gas
		gasUsed = itCtx.RemainingGas - previousStep.Gas - previousStep.GasCost
	}
	return gasUsed, nil
}

func (s *State) getValuesFromInternalTxMemory(previousStep, step instrumentation.Step) (common.Address, *big.Int, []byte, uint64, uint64, error) {
	if previousStep.OpCode == "DELEGATECALL" || previousStep.OpCode == "CALL" || previousStep.OpCode == "STATICCALL" || previousStep.OpCode == "CALLCODE" {
		gasPos := len(previousStep.Stack) - 1
		addrPos := gasPos - 1

		argsOffsetPos := addrPos - 1
		argsSizePos := argsOffsetPos - 1

		// read tx value if it exists
		var value *big.Int
		stackHasValue := previousStep.OpCode == "CALL" || previousStep.OpCode == "CALLCODE"
		if stackHasValue {
			valuePos := addrPos - 1
			// valueEncoded := step.Stack[valuePos]
			// value = hex.DecodeBig(valueEncoded)
			value = previousStep.Contract.Value

			argsOffsetPos = valuePos - 1
			argsSizePos = argsOffsetPos - 1
		}

		retOffsetPos := argsSizePos - 1
		retSizePos := retOffsetPos - 1

		addr := common.BytesToAddress(previousStep.Stack[addrPos].Bytes())
		argsOffset := previousStep.Stack[argsOffsetPos].Uint64()
		argsSize := previousStep.Stack[argsSizePos].Uint64()
		retOffset := previousStep.Stack[retOffsetPos].Uint64()
		retSize := previousStep.Stack[retSizePos].Uint64()

		input := make([]byte, argsSize)

		if argsOffset > uint64(previousStep.MemorySize) {
			// when none of the bytes can be found in the memory
			// do nothing to keep input as zeroes
		} else if argsOffset+argsSize > uint64(previousStep.MemorySize) {
			// when partial bytes are found in the memory
			// copy just the bytes we have in memory and complement the rest with zeroes
			copy(input[0:argsSize], previousStep.Memory[argsOffset:uint64(previousStep.MemorySize)])
		} else {
			// when all the bytes are found in the memory
			// read the bytes from memory
			copy(input[0:argsSize], previousStep.Memory[argsOffset:argsOffset+argsSize])
		}

		// Compute call memory expansion cost
		memSize := previousStep.MemorySize
		lastMemSizeWord := math.Ceil((float64(memSize) + 31) / 32)                          //nolint:gomnd
		lastMemCost := math.Floor(math.Pow(lastMemSizeWord, 2)/512) + (3 * lastMemSizeWord) //nolint:gomnd

		memSizeWord := math.Ceil((float64(argsOffset+argsSize+31) / 32))                    //nolint:gomnd
		newMemCost := math.Floor(math.Pow(memSizeWord, float64(2))/512) + (3 * memSizeWord) //nolint:gomnd
		callMemCost := newMemCost - lastMemCost

		// Compute return memory expansion cost
		retMemSizeWord := math.Ceil((float64(retOffset) + float64(retSize) + 31) / 32)      //nolint:gomnd
		retNewMemCost := math.Floor(math.Pow(retMemSizeWord, 2)/512) + (3 * retMemSizeWord) //nolint:gomnd
		retMemCost := retNewMemCost - newMemCost
		if retMemCost < 0 {
			retMemCost = 0
		}

		callGasCost := retMemCost + callMemCost + 100 //nolint:gomnd
		gasUsed := float64(previousStep.GasCost) - callGasCost

		// Compute gas sent to call
		gas := float64(previousStep.Gas) - callGasCost
		gas -= math.Floor(gas / 64) //nolint:gomnd

		return addr, value, input, uint64(gas), uint64(gasUsed), nil
	} else {
		createdAddressPos := len(step.Stack) - 1
		addr := common.BytesToAddress(step.Stack[createdAddressPos].Bytes())

		valuePos := len(previousStep.Stack) - 1
		value := previousStep.Stack[valuePos]

		offsetPos := valuePos - 1
		offset := previousStep.Stack[offsetPos].Uint64()

		sizePos := offsetPos - 1
		size := previousStep.Stack[sizePos].Uint64()

		input := make([]byte, size)

		if offset > uint64(previousStep.MemorySize) {
			// when none of the bytes can be found in the memory
			// do nothing to keep input as zeroes
		} else if offset+size > uint64(previousStep.MemorySize) {
			// when partial bytes are found in the memory
			// copy just the bytes we have in memory and complement the rest with zeroes
			copy(input[0:size], previousStep.Memory[offset:uint64(previousStep.MemorySize)])
		} else {
			// when all the bytes are found in the memory
			// read the bytes from memory
			copy(input[0:size], previousStep.Memory[offset:offset+size])
		}

		// Compute gas sent to call
		gas := float64(previousStep.Gas - previousStep.GasCost) //nolint:gomnd
		gas -= math.Floor(gas / 64)                             //nolint:gomnd

		return addr, value, input, uint64(gas), 0, nil
	}
}

// PreProcessTransaction processes the transaction in order to calculate its zkCounters before adding it to the pool
func (s *State) PreProcessTransaction(ctx context.Context, tx *types.Transaction, dbTx pgx.Tx) (*ProcessBatchResponse, error) {
	sender, err := GetSender(*tx)
	if err != nil {
		return nil, err
	}

	response, err := s.internalProcessUnsignedTransaction(ctx, tx, sender, nil, false, dbTx)
	if err != nil {
		return nil, err
	}

	return response, nil
}

// ProcessUnsignedTransaction processes the given unsigned transaction.
func (s *State) ProcessUnsignedTransaction(ctx context.Context, tx *types.Transaction, senderAddress common.Address, l2BlockNumber *uint64, noZKEVMCounters bool, dbTx pgx.Tx) (*runtime.ExecutionResult, error) {
	result := new(runtime.ExecutionResult)
	response, err := s.internalProcessUnsignedTransaction(ctx, tx, senderAddress, l2BlockNumber, noZKEVMCounters, dbTx)
	if err != nil {
		return nil, err
	}

	r := response.Responses[0]
	result.ReturnValue = r.ReturnValue
	result.GasLeft = r.GasLeft
	result.GasUsed = r.GasUsed
	result.CreateAddress = r.CreateAddress
	result.StateRoot = r.StateRoot.Bytes()

	if errors.Is(r.RomError, runtime.ErrExecutionReverted) {
		result.Err = constructErrorFromRevert(r.RomError, r.ReturnValue)
	} else {
		result.Err = r.RomError
	}

	return result, nil
}

// ProcessUnsignedTransaction processes the given unsigned transaction.
func (s *State) internalProcessUnsignedTransaction(ctx context.Context, tx *types.Transaction, senderAddress common.Address, l2BlockNumber *uint64, noZKEVMCounters bool, dbTx pgx.Tx) (*ProcessBatchResponse, error) {
	var attempts = 1

	if s.executorClient == nil {
		return nil, ErrExecutorNil
	}
	if s.tree == nil {
		return nil, ErrStateTreeNil
	}
	lastBatches, l2BlockStateRoot, err := s.PostgresStorage.GetLastNBatchesByL2BlockNumber(ctx, l2BlockNumber, two, dbTx)
	if err != nil {
		return nil, err
	}

	// Get latest batch from the database to get globalExitRoot and Timestamp
	lastBatch := lastBatches[0]

	// Get batch before latest to get state root and local exit root
	previousBatch := lastBatches[0]
	if len(lastBatches) > 1 {
		previousBatch = lastBatches[1]
	}

	stateRoot := l2BlockStateRoot
	timestamp := uint64(lastBatch.Timestamp.Unix())
	if l2BlockNumber != nil {
		l2Block, err := s.GetL2BlockByNumber(ctx, *l2BlockNumber, dbTx)
		if err != nil {
			return nil, err
		}
		stateRoot = l2Block.Root()

		latestL2BlockNumber, err := s.PostgresStorage.GetLastL2BlockNumber(ctx, dbTx)
		if err != nil {
			return nil, err
		}

		if *l2BlockNumber == latestL2BlockNumber {
			timestamp = uint64(time.Now().Unix())
		}
	}

	forkID := s.GetForkIDByBatchNumber(lastBatch.BatchNumber)
<<<<<<< HEAD
	loadedNonce, err := s.tree.GetNonce(ctx, senderAddress, stateRoot.Bytes())
	if err != nil {
		return nil, err
	}
	nonce := loadedNonce.Uint64()
=======
>>>>>>> f041a1b8

	batchL2Data, err := EncodeUnsignedTransaction(*tx, s.cfg.ChainID, &nonce, forkID)
	if err != nil {
		log.Errorf("error encoding unsigned transaction ", err)
		return nil, err
	}

	// Create Batch
	processBatchRequest := &executor.ProcessBatchRequest{
		OldBatchNum:      lastBatch.BatchNumber,
		BatchL2Data:      batchL2Data,
		From:             senderAddress.String(),
		OldStateRoot:     stateRoot.Bytes(),
		GlobalExitRoot:   lastBatch.GlobalExitRoot.Bytes(),
		OldAccInputHash:  previousBatch.AccInputHash.Bytes(),
		EthTimestamp:     timestamp,
		Coinbase:         lastBatch.Coinbase.String(),
		UpdateMerkleTree: cFalse,
		ChainId:          s.cfg.ChainID,
		ForkId:           forkID,
	}

	if noZKEVMCounters {
		processBatchRequest.NoCounters = cTrue
	}

	log.Debugf("internalProcessUnsignedTransaction[processBatchRequest.OldBatchNum]: %v", processBatchRequest.OldBatchNum)
	log.Debugf("internalProcessUnsignedTransaction[processBatchRequest.From]: %v", processBatchRequest.From)
	log.Debugf("internalProcessUnsignedTransaction[processBatchRequest.OldStateRoot]: %v", hex.EncodeToHex(processBatchRequest.OldStateRoot))
	log.Debugf("internalProcessUnsignedTransaction[processBatchRequest.globalExitRoot]: %v", hex.EncodeToHex(processBatchRequest.GlobalExitRoot))
	log.Debugf("internalProcessUnsignedTransaction[processBatchRequest.OldAccInputHash]: %v", hex.EncodeToHex(processBatchRequest.OldAccInputHash))
	log.Debugf("internalProcessUnsignedTransaction[processBatchRequest.EthTimestamp]: %v", processBatchRequest.EthTimestamp)
	log.Debugf("internalProcessUnsignedTransaction[processBatchRequest.Coinbase]: %v", processBatchRequest.Coinbase)
	log.Debugf("internalProcessUnsignedTransaction[processBatchRequest.UpdateMerkleTree]: %v", processBatchRequest.UpdateMerkleTree)
	log.Debugf("internalProcessUnsignedTransaction[processBatchRequest.ChainId]: %v", processBatchRequest.ChainId)
	log.Debugf("internalProcessUnsignedTransaction[processBatchRequest.ForkId]: %v", processBatchRequest.ForkId)

	// Send Batch to the Executor
	processBatchResponse, err := s.executorClient.ProcessBatch(ctx, processBatchRequest)
	if err != nil {
		if status.Code(err) == codes.ResourceExhausted {
			log.Errorf("error processing unsigned transaction ", err)
			for attempts < s.cfg.MaxResourceExhaustedAttempts {
				time.Sleep(s.cfg.WaitOnResourceExhaustion.Duration)
				log.Errorf("retrying to process unsigned transaction")
				processBatchResponse, err = s.executorClient.ProcessBatch(ctx, processBatchRequest)
				if status.Code(err) == codes.ResourceExhausted {
					log.Errorf("error processing unsigned transaction ", err)
					attempts++
					continue
				}
				break
			}
		}

		if err != nil {
			if status.Code(err) == codes.ResourceExhausted {
				log.Error("reporting error as time out")
				return nil, runtime.ErrGRPCResourceExhaustedAsTimeout
			}
			// Log this error as an executor unspecified error
			s.eventLog.LogExecutorError(ctx, executor.ExecutorError_EXECUTOR_ERROR_UNSPECIFIED, processBatchRequest)
			log.Errorf("error processing unsigned transaction ", err)
			return nil, err
		}
	}

	if err == nil && processBatchResponse.Error != executor.ExecutorError_EXECUTOR_ERROR_NO_ERROR {
		err = executor.ExecutorErr(processBatchResponse.Error)
		s.eventLog.LogExecutorError(ctx, processBatchResponse.Error, processBatchRequest)
		return nil, err
	}

	response, err := s.convertToProcessBatchResponse([]types.Transaction{*tx}, processBatchResponse)
	if err != nil {
		return nil, err
	}

	if processBatchResponse.Responses[0].Error != executor.RomError_ROM_ERROR_NO_ERROR {
		err := executor.RomErr(processBatchResponse.Responses[0].Error)
		if !isEVMRevertError(err) {
			return response, err
		}
	}

	return response, nil
}

// isContractCreation checks if the tx is a contract creation
func (s *State) isContractCreation(tx *types.Transaction) bool {
	return tx.To() == nil && len(tx.Data()) > 0
}

// StoreTransaction is used by the sequencer and trusted state synchronizer to add process a transaction.
func (s *State) StoreTransaction(ctx context.Context, batchNumber uint64, processedTx *ProcessTransactionResponse, coinbase common.Address, timestamp uint64, dbTx pgx.Tx) error {
	if dbTx == nil {
		return ErrDBTxNil
	}

	// if the transaction has an intrinsic invalid tx error it means
	// the transaction has not changed the state, so we don't store it
	if executor.IsIntrinsicError(executor.RomErrorCode(processedTx.RomError)) {
		return nil
	}

	lastL2Block, err := s.GetLastL2Block(ctx, dbTx)
	if err != nil {
		return err
	}

	header := &types.Header{
		Number:     new(big.Int).SetUint64(lastL2Block.Number().Uint64() + 1),
		ParentHash: lastL2Block.Hash(),
		Coinbase:   coinbase,
		Root:       processedTx.StateRoot,
		GasUsed:    processedTx.GasUsed,
		GasLimit:   s.cfg.MaxCumulativeGasUsed,
		Time:       timestamp,
	}
	transactions := []*types.Transaction{&processedTx.Tx}

	receipt := generateReceipt(header.Number, processedTx)
	receipts := []*types.Receipt{receipt}

	// Create block to be able to calculate its hash
	block := types.NewBlock(header, transactions, []*types.Header{}, receipts, &trie.StackTrie{})
	block.ReceivedAt = time.Unix(int64(timestamp), 0)

	receipt.BlockHash = block.Hash()

	// Store L2 block and its transaction
	if err := s.AddL2Block(ctx, batchNumber, block, receipts, uint8(processedTx.EffectivePercentage), dbTx); err != nil {
		return err
	}

	return nil
}

// CheckSupersetBatchTransactions verifies that processedTransactions is a
// superset of existingTxs and that the existing txs have the same order,
// returns a non-nil error if that is not the case.
func CheckSupersetBatchTransactions(existingTxHashes []common.Hash, processedTxs []*ProcessTransactionResponse) error {
	if len(existingTxHashes) > len(processedTxs) {
		return ErrExistingTxGreaterThanProcessedTx
	}
	for i, existingTxHash := range existingTxHashes {
		if existingTxHash != processedTxs[i].TxHash {
			return ErrOutOfOrderProcessedTx
		}
	}
	return nil
}

// EstimateGas for a transaction
func (s *State) EstimateGas(transaction *types.Transaction, senderAddress common.Address, l2BlockNumber *uint64, dbTx pgx.Tx) (uint64, []byte, error) {
	const ethTransferGas = 21000

	var lowEnd uint64
	var highEnd uint64

	ctx := context.Background()

	lastBatches, l2BlockStateRoot, err := s.PostgresStorage.GetLastNBatchesByL2BlockNumber(ctx, l2BlockNumber, two, dbTx)
	if err != nil {
		return 0, nil, err
	}

	stateRoot := l2BlockStateRoot
	if l2BlockNumber != nil {
		l2Block, err := s.GetL2BlockByNumber(ctx, *l2BlockNumber, dbTx)
		if err != nil {
			return 0, nil, err
		}
		stateRoot = l2Block.Root()
	}

	loadedNonce, err := s.tree.GetNonce(ctx, senderAddress, stateRoot.Bytes())
	if err != nil {
		return 0, nil, err
	}
	nonce := loadedNonce.Uint64()

	// Get latest batch from the database to get globalExitRoot and Timestamp
	lastBatch := lastBatches[0]

	// Get batch before latest to get state root and local exit root
	previousBatch := lastBatches[0]
	if len(lastBatches) > 1 {
		previousBatch = lastBatches[1]
	}

	lowEnd, err = core.IntrinsicGas(transaction.Data(), transaction.AccessList(), s.isContractCreation(transaction), true, false, false)
	if err != nil {
		return 0, nil, err
	}

	if lowEnd == ethTransferGas && transaction.To() != nil {
		code, err := s.tree.GetCode(ctx, *transaction.To(), stateRoot.Bytes())
		if err != nil {
			log.Warnf("error while getting transaction.to() code %v", err)
		} else if len(code) == 0 {
			return lowEnd, nil, nil
		}
	}

	if transaction.Gas() != 0 && transaction.Gas() > lowEnd {
		highEnd = transaction.Gas()
	} else {
		highEnd = s.cfg.MaxCumulativeGasUsed
	}

	var availableBalance *big.Int

	if senderAddress != ZeroAddress {
		senderBalance, err := s.tree.GetBalance(ctx, senderAddress, stateRoot.Bytes())
		if err != nil {
			if errors.Is(err, ErrNotFound) {
				senderBalance = big.NewInt(0)
			} else {
				return 0, nil, err
			}
		}

		availableBalance = new(big.Int).Set(senderBalance)

		if transaction.Value() != nil {
			if transaction.Value().Cmp(availableBalance) > 0 {
				return 0, nil, ErrInsufficientFunds
			}

			availableBalance.Sub(availableBalance, transaction.Value())
		}
	}

	if transaction.GasPrice().BitLen() != 0 && // Gas price has been set
		availableBalance != nil && // Available balance is found
		availableBalance.Cmp(big.NewInt(0)) > 0 { // Available balance > 0
		gasAllowance := new(big.Int).Div(availableBalance, transaction.GasPrice())

		// Check the gas allowance for this account, make sure high end is capped to it
		if gasAllowance.IsUint64() && highEnd > gasAllowance.Uint64() {
			log.Debugf("Gas estimation high-end capped by allowance [%d]", gasAllowance.Uint64())
			highEnd = gasAllowance.Uint64()
		}
	}

	// Run the transaction with the specified gas value.
	// Returns a status indicating if the transaction failed, if it was reverted and the accompanying error
	testTransaction := func(gas uint64, nonce uint64, shouldOmitErr bool) (failed, reverted bool, gasUsed uint64, returnValue []byte, err error) {
		tx := types.NewTx(&types.LegacyTx{
			Nonce:    nonce,
			To:       transaction.To(),
			Value:    transaction.Value(),
			Gas:      gas,
			GasPrice: transaction.GasPrice(),
			Data:     transaction.Data(),
		})

		forkID := s.GetForkIDByBatchNumber(lastBatch.BatchNumber)

		batchL2Data, err := EncodeUnsignedTransaction(*tx, s.cfg.ChainID, nil, forkID)
		if err != nil {
			log.Errorf("error encoding unsigned transaction ", err)
			return false, false, gasUsed, nil, err
		}

		// Create a batch to be sent to the executor
		processBatchRequest := &executor.ProcessBatchRequest{
			OldBatchNum:      lastBatch.BatchNumber,
			BatchL2Data:      batchL2Data,
			From:             senderAddress.String(),
			OldStateRoot:     stateRoot.Bytes(),
			GlobalExitRoot:   lastBatch.GlobalExitRoot.Bytes(),
			OldAccInputHash:  previousBatch.AccInputHash.Bytes(),
			EthTimestamp:     uint64(lastBatch.Timestamp.Unix()),
			Coinbase:         lastBatch.Coinbase.String(),
			UpdateMerkleTree: cFalse,
			ChainId:          s.cfg.ChainID,
			ForkId:           forkID,
		}

		log.Debugf("EstimateGas[processBatchRequest.OldBatchNum]: %v", processBatchRequest.OldBatchNum)
		// log.Debugf("EstimateGas[processBatchRequest.BatchL2Data]: %v", hex.EncodeToHex(processBatchRequest.BatchL2Data))
		log.Debugf("EstimateGas[processBatchRequest.From]: %v", processBatchRequest.From)
		log.Debugf("EstimateGas[processBatchRequest.OldStateRoot]: %v", hex.EncodeToHex(processBatchRequest.OldStateRoot))
		log.Debugf("EstimateGas[processBatchRequest.globalExitRoot]: %v", hex.EncodeToHex(processBatchRequest.GlobalExitRoot))
		log.Debugf("EstimateGas[processBatchRequest.OldAccInputHash]: %v", hex.EncodeToHex(processBatchRequest.OldAccInputHash))
		log.Debugf("EstimateGas[processBatchRequest.EthTimestamp]: %v", processBatchRequest.EthTimestamp)
		log.Debugf("EstimateGas[processBatchRequest.Coinbase]: %v", processBatchRequest.Coinbase)
		log.Debugf("EstimateGas[processBatchRequest.UpdateMerkleTree]: %v", processBatchRequest.UpdateMerkleTree)
		log.Debugf("EstimateGas[processBatchRequest.ChainId]: %v", processBatchRequest.ChainId)
		log.Debugf("EstimateGas[processBatchRequest.ForkId]: %v", processBatchRequest.ForkId)

		txExecutionOnExecutorTime := time.Now()
		processBatchResponse, err := s.executorClient.ProcessBatch(ctx, processBatchRequest)
		log.Debugf("executor time: %vms", time.Since(txExecutionOnExecutorTime).Milliseconds())
		if err != nil {
			log.Errorf("error estimating gas: %v", err)
			return false, false, gasUsed, nil, err
		}
		gasUsed = processBatchResponse.Responses[0].GasUsed
		if processBatchResponse.Error != executor.ExecutorError_EXECUTOR_ERROR_NO_ERROR {
			err = executor.ExecutorErr(processBatchResponse.Error)
			s.eventLog.LogExecutorError(ctx, processBatchResponse.Error, processBatchRequest)
			return false, false, gasUsed, nil, err
		}

		// Check if an out of gas error happened during EVM execution
		if processBatchResponse.Responses[0].Error != executor.RomError_ROM_ERROR_NO_ERROR {
			err := executor.RomErr(processBatchResponse.Responses[0].Error)

			if (isGasEVMError(err) || isGasApplyError(err)) && shouldOmitErr {
				// Specifying the transaction failed, but not providing an error
				// is an indication that a valid error occurred due to low gas,
				// which will increase the lower bound for the search
				return true, false, gasUsed, nil, nil
			}

			if isEVMRevertError(err) {
				// The EVM reverted during execution, attempt to extract the
				// error message and return it
				returnValue := processBatchResponse.Responses[0].ReturnValue
				return true, true, gasUsed, returnValue, constructErrorFromRevert(err, returnValue)
			}

			return true, false, gasUsed, nil, err
		}

		return false, false, gasUsed, nil, nil
	}

	txExecutions := []time.Duration{}
	var totalExecutionTime time.Duration

	// Check if the highEnd is a good value to make the transaction pass
	failed, reverted, gasUsed, returnValue, err := testTransaction(highEnd, nonce, false)
	log.Debugf("Estimate gas. Trying to execute TX with %v gas", highEnd)
	if failed {
		if reverted {
			return 0, returnValue, err
		}

		// The transaction shouldn't fail, for whatever reason, at highEnd
		return 0, nil, fmt.Errorf(
			"unable to apply transaction even for the highest gas limit %d: %w",
			highEnd,
			err,
		)
	}

	if lowEnd < gasUsed {
		lowEnd = gasUsed
	}

	// Start the binary search for the lowest possible gas price
	for (lowEnd < highEnd) && (highEnd-lowEnd) > 4096 {
		txExecutionStart := time.Now()
		mid := (lowEnd + highEnd) / uint64(two)

		log.Debugf("Estimate gas. Trying to execute TX with %v gas", mid)

		failed, reverted, _, _, testErr := testTransaction(mid, nonce, true)
		executionTime := time.Since(txExecutionStart)
		totalExecutionTime += executionTime
		txExecutions = append(txExecutions, executionTime)
		if testErr != nil && !reverted {
			// Reverts are ignored in the binary search, but are checked later on
			// during the execution for the optimal gas limit found
			return 0, nil, testErr
		}

		if failed {
			// If the transaction failed => increase the gas
			lowEnd = mid + 1
		} else {
			// If the transaction didn't fail => make this ok value the high end
			highEnd = mid
		}
	}

	executions := int64(len(txExecutions))
	if executions > 0 {
		log.Infof("EstimateGas executed TX %v %d times in %d milliseconds", transaction.Hash(), executions, totalExecutionTime.Milliseconds())
	} else {
		log.Error("Estimate gas. Tx not executed")
	}
	return highEnd, nil, nil
}

// Checks if executor level valid gas errors occurred
func isGasApplyError(err error) bool {
	return errors.Is(err, ErrNotEnoughIntrinsicGas)
}

// Checks if EVM level valid gas errors occurred
func isGasEVMError(err error) bool {
	return errors.Is(err, runtime.ErrOutOfGas)
}

// Checks if the EVM reverted during execution
func isEVMRevertError(err error) bool {
	return errors.Is(err, runtime.ErrExecutionReverted)
}<|MERGE_RESOLUTION|>--- conflicted
+++ resolved
@@ -758,6 +758,21 @@
 		return nil, err
 	}
 
+	stateRoot := l2BlockStateRoot
+	if l2BlockNumber != nil {
+		l2Block, err := s.GetL2BlockByNumber(ctx, *l2BlockNumber, dbTx)
+		if err != nil {
+			return nil, err
+		}
+		stateRoot = l2Block.Root()
+	}
+
+	loadedNonce, err := s.tree.GetNonce(ctx, senderAddress, stateRoot.Bytes())
+	if err != nil {
+		return nil, err
+	}
+	nonce := loadedNonce.Uint64()
+
 	// Get latest batch from the database to get globalExitRoot and Timestamp
 	lastBatch := lastBatches[0]
 
@@ -767,15 +782,9 @@
 		previousBatch = lastBatches[1]
 	}
 
-	stateRoot := l2BlockStateRoot
 	timestamp := uint64(lastBatch.Timestamp.Unix())
+
 	if l2BlockNumber != nil {
-		l2Block, err := s.GetL2BlockByNumber(ctx, *l2BlockNumber, dbTx)
-		if err != nil {
-			return nil, err
-		}
-		stateRoot = l2Block.Root()
-
 		latestL2BlockNumber, err := s.PostgresStorage.GetLastL2BlockNumber(ctx, dbTx)
 		if err != nil {
 			return nil, err
@@ -787,14 +796,6 @@
 	}
 
 	forkID := s.GetForkIDByBatchNumber(lastBatch.BatchNumber)
-<<<<<<< HEAD
-	loadedNonce, err := s.tree.GetNonce(ctx, senderAddress, stateRoot.Bytes())
-	if err != nil {
-		return nil, err
-	}
-	nonce := loadedNonce.Uint64()
-=======
->>>>>>> f041a1b8
 
 	batchL2Data, err := EncodeUnsignedTransaction(*tx, s.cfg.ChainID, &nonce, forkID)
 	if err != nil {
