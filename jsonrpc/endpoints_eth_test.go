package jsonrpc

import (
	"context"
	"encoding/json"
	"errors"
	"fmt"
	"math/big"
	"strings"
	"sync"
	"testing"
	"time"

	"github.com/0xPolygonHermez/zkevm-node/encoding"
	"github.com/0xPolygonHermez/zkevm-node/hex"
	"github.com/0xPolygonHermez/zkevm-node/jsonrpc/client"
	"github.com/0xPolygonHermez/zkevm-node/jsonrpc/types"
	"github.com/0xPolygonHermez/zkevm-node/pool"
	"github.com/0xPolygonHermez/zkevm-node/state"
	"github.com/0xPolygonHermez/zkevm-node/state/runtime"
	"github.com/0xPolygonHermez/zkevm-node/test/operations"
	"github.com/ethereum/go-ethereum"
	"github.com/ethereum/go-ethereum/accounts/abi/bind"
	"github.com/ethereum/go-ethereum/common"
	ethTypes "github.com/ethereum/go-ethereum/core/types"
	"github.com/ethereum/go-ethereum/crypto"
	"github.com/ethereum/go-ethereum/rpc"
	"github.com/ethereum/go-ethereum/trie"
	"github.com/jackc/pgx/v4"
	"github.com/stretchr/testify/assert"
	"github.com/stretchr/testify/mock"
	"github.com/stretchr/testify/require"
)

var (
	latest            = "latest"
	blockNumOne       = big.NewInt(1)
	blockNumOneUint64 = blockNumOne.Uint64()
	blockNumTen       = big.NewInt(10)
	blockNumTenUint64 = blockNumTen.Uint64()
	addressArg        = common.HexToAddress("0x123")
	keyArg            = common.HexToHash("0x123")
	blockHash         = common.HexToHash("0x82ba516e76a4bfaba6d1d95c8ccde96e353ce3c683231d011021f43dee7b2d95")
	blockRoot         = common.HexToHash("0xce3c683231d011021f43dee7b2d9582ba516e76a4bfaba6d1d95c8ccde96e353")
	nilUint64         *uint64
)

func TestBlockNumber(t *testing.T) {
	s, m, _ := newSequencerMockedServer(t)
	defer s.Stop()

	c := client.NewClient(s.ServerURL)

	type testCase struct {
		Name           string
		ExpectedResult uint64
		ExpectedError  interface{}
		SetupMocks     func(m *mocksWrapper)
	}

	testCases := []testCase{
		{
			Name:           "get block number successfully",
			ExpectedError:  nil,
			ExpectedResult: blockNumTen.Uint64(),
			SetupMocks: func(m *mocksWrapper) {
				m.DbTx.
					On("Commit", context.Background()).
					Return(nil).
					Once()

				m.State.
					On("BeginStateTransaction", context.Background()).
					Return(m.DbTx, nil).
					Once()

				m.State.
					On("GetLastL2BlockNumber", context.Background(), m.DbTx).
					Return(blockNumTen.Uint64(), nil).
					Once()
			},
		},
		{
			Name:           "failed to get block number",
			ExpectedError:  types.NewRPCError(types.DefaultErrorCode, "failed to get the last block number from state"),
			ExpectedResult: 0,
			SetupMocks: func(m *mocksWrapper) {
				m.DbTx.
					On("Rollback", context.Background()).
					Return(nil).
					Once()

				m.State.
					On("BeginStateTransaction", context.Background()).
					Return(m.DbTx, nil).
					Once()

				m.State.
					On("GetLastL2BlockNumber", context.Background(), m.DbTx).
					Return(uint64(0), errors.New("failed to get last block number")).
					Once()
			},
		},
	}

	for _, testCase := range testCases {
		t.Run(testCase.Name, func(t *testing.T) {
			tc := testCase
			tc.SetupMocks(m)

			result, err := c.BlockNumber(context.Background())
			assert.Equal(t, testCase.ExpectedResult, result)

			if err != nil || testCase.ExpectedError != nil {
				if expectedErr, ok := testCase.ExpectedError.(*types.RPCError); ok {
					rpcErr := err.(types.RPCError)
					assert.Equal(t, expectedErr.ErrorCode(), rpcErr.ErrorCode())
					assert.Equal(t, expectedErr.Error(), rpcErr.Error())
				} else {
					assert.Equal(t, testCase.ExpectedError, err)
				}
			}
		})
	}
}

func TestCall(t *testing.T) {
	s, m, _ := newSequencerMockedServer(t)
	defer s.Stop()

	type testCase struct {
		name           string
		params         []interface{}
		expectedResult []byte
		expectedError  interface{}
		setupMocks     func(Config, *mocksWrapper, *testCase)
	}

	testCases := []*testCase{
		{
			name: "Transaction with all information from a block with EIP-1898",
			params: []interface{}{
				types.TxArgs{
					From:     state.HexToAddressPtr("0x1"),
					To:       state.HexToAddressPtr("0x2"),
					Gas:      types.ArgUint64Ptr(24000),
					GasPrice: types.ArgBytesPtr(big.NewInt(1).Bytes()),
					Value:    types.ArgBytesPtr(big.NewInt(2).Bytes()),
					Data:     types.ArgBytesPtr([]byte("data")),
				},
				map[string]interface{}{
					types.BlockNumberKey: hex.EncodeBig(blockNumOne),
				},
			},
			expectedResult: []byte("hello world"),
			expectedError:  nil,
			setupMocks: func(c Config, m *mocksWrapper, testCase *testCase) {
				nonce := uint64(7)
				m.DbTx.On("Commit", context.Background()).Return(nil).Once()
				m.State.On("BeginStateTransaction", context.Background()).Return(m.DbTx, nil).Once()
				txArgs := testCase.params[0].(types.TxArgs)
				txMatchBy := mock.MatchedBy(func(tx *ethTypes.Transaction) bool {
					gasPrice := big.NewInt(0).SetBytes(*txArgs.GasPrice)
					value := big.NewInt(0).SetBytes(*txArgs.Value)
					match := tx != nil &&
						tx.To().Hex() == txArgs.To.Hex() &&
						tx.Gas() == uint64(*txArgs.Gas) &&
						tx.GasPrice().Uint64() == gasPrice.Uint64() &&
						tx.Value().Uint64() == value.Uint64() &&
						hex.EncodeToHex(tx.Data()) == hex.EncodeToHex(*txArgs.Data) &&
						tx.Nonce() == nonce
					return match
				})
				block := state.NewL2BlockWithHeader(state.NewL2Header(&ethTypes.Header{Number: blockNumOne, Root: blockRoot}))
				m.State.On("GetL2BlockByNumber", context.Background(), blockNumOneUint64, m.DbTx).Return(block, nil).Once()
				m.State.On("GetNonce", context.Background(), *txArgs.From, blockRoot).Return(nonce, nil).Once()
				m.State.
					On("ProcessUnsignedTransaction", context.Background(), txMatchBy, *txArgs.From, &blockNumOneUint64, true, m.DbTx).
					Return(&runtime.ExecutionResult{ReturnValue: testCase.expectedResult}, nil).
					Once()
			},
		},
		{
			name: "Transaction with all information from block by hash with EIP-1898",
			params: []interface{}{
				types.TxArgs{
					From:     state.HexToAddressPtr("0x1"),
					To:       state.HexToAddressPtr("0x2"),
					Gas:      types.ArgUint64Ptr(24000),
					GasPrice: types.ArgBytesPtr(big.NewInt(1).Bytes()),
					Value:    types.ArgBytesPtr(big.NewInt(2).Bytes()),
					Data:     types.ArgBytesPtr([]byte("data")),
				},
				map[string]interface{}{
					types.BlockHashKey: blockHash.String(),
				},
			},
			expectedResult: []byte("hello world"),
			expectedError:  nil,
			setupMocks: func(c Config, m *mocksWrapper, testCase *testCase) {
				nonce := uint64(7)
				m.DbTx.On("Commit", context.Background()).Return(nil).Once()
				m.State.On("BeginStateTransaction", context.Background()).Return(m.DbTx, nil).Once()
				block := state.NewL2BlockWithHeader(state.NewL2Header(&ethTypes.Header{Number: blockNumOne, Root: blockRoot}))
				m.State.
					On("GetL2BlockByHash", context.Background(), blockHash, m.DbTx).
					Return(block, nil).Once()
				txArgs := testCase.params[0].(types.TxArgs)
				txMatchBy := mock.MatchedBy(func(tx *ethTypes.Transaction) bool {
					gasPrice := big.NewInt(0).SetBytes(*txArgs.GasPrice)
					value := big.NewInt(0).SetBytes(*txArgs.Value)
					return tx != nil &&
						tx.To().Hex() == txArgs.To.Hex() &&
						tx.Gas() == uint64(*txArgs.Gas) &&
						tx.GasPrice().Uint64() == gasPrice.Uint64() &&
						tx.Value().Uint64() == value.Uint64() &&
						hex.EncodeToHex(tx.Data()) == hex.EncodeToHex(*txArgs.Data) &&
						tx.Nonce() == nonce
				})
				m.State.On("GetNonce", context.Background(), *txArgs.From, blockRoot).Return(nonce, nil).Once()
				m.State.
					On("ProcessUnsignedTransaction", context.Background(), txMatchBy, *txArgs.From, &blockNumOneUint64, true, m.DbTx).
					Return(&runtime.ExecutionResult{ReturnValue: testCase.expectedResult}, nil).
					Once()
			},
		},
		{
			name: "Transaction with all information from latest block",
			params: []interface{}{
				types.TxArgs{
					From:     state.HexToAddressPtr("0x1"),
					To:       state.HexToAddressPtr("0x2"),
					Gas:      types.ArgUint64Ptr(24000),
					GasPrice: types.ArgBytesPtr(big.NewInt(1).Bytes()),
					Value:    types.ArgBytesPtr(big.NewInt(2).Bytes()),
					Data:     types.ArgBytesPtr([]byte("data")),
				},
				latest,
			},
			expectedResult: []byte("hello world"),
			expectedError:  nil,
			setupMocks: func(c Config, m *mocksWrapper, testCase *testCase) {
				nonce := uint64(7)
				m.DbTx.On("Commit", context.Background()).Return(nil).Once()
				m.State.On("BeginStateTransaction", context.Background()).Return(m.DbTx, nil).Once()
				m.State.On("GetLastL2BlockNumber", context.Background(), m.DbTx).Return(blockNumOne.Uint64(), nil).Once()
				txArgs := testCase.params[0].(types.TxArgs)
				txMatchBy := mock.MatchedBy(func(tx *ethTypes.Transaction) bool {
					gasPrice := big.NewInt(0).SetBytes(*txArgs.GasPrice)
					value := big.NewInt(0).SetBytes(*txArgs.Value)
					match := tx != nil &&
						tx.To().Hex() == txArgs.To.Hex() &&
						tx.Gas() == uint64(*txArgs.Gas) &&
						tx.GasPrice().Uint64() == gasPrice.Uint64() &&
						tx.Value().Uint64() == value.Uint64() &&
						hex.EncodeToHex(tx.Data()) == hex.EncodeToHex(*txArgs.Data) &&
						tx.Nonce() == nonce
					return match
				})
				block := state.NewL2BlockWithHeader(state.NewL2Header(&ethTypes.Header{Number: blockNumOne, Root: blockRoot}))
				m.State.On("GetL2BlockByNumber", context.Background(), blockNumOneUint64, m.DbTx).Return(block, nil).Once()
				m.State.On("GetNonce", context.Background(), *txArgs.From, blockRoot).Return(nonce, nil).Once()
				m.State.
					On("ProcessUnsignedTransaction", context.Background(), txMatchBy, *txArgs.From, nilUint64, true, m.DbTx).
					Return(&runtime.ExecutionResult{ReturnValue: testCase.expectedResult}, nil).
					Once()
			},
		},
		{
			name: "Transaction with all information from block by hash",
			params: []interface{}{
				types.TxArgs{
					From:     state.HexToAddressPtr("0x1"),
					To:       state.HexToAddressPtr("0x2"),
					Gas:      types.ArgUint64Ptr(24000),
					GasPrice: types.ArgBytesPtr(big.NewInt(1).Bytes()),
					Value:    types.ArgBytesPtr(big.NewInt(2).Bytes()),
					Data:     types.ArgBytesPtr([]byte("data")),
				},
				blockHash.String(),
			},
			expectedResult: []byte("hello world"),
			expectedError:  nil,
			setupMocks: func(c Config, m *mocksWrapper, testCase *testCase) {
				nonce := uint64(7)
				m.DbTx.On("Commit", context.Background()).Return(nil).Once()
				m.State.On("BeginStateTransaction", context.Background()).Return(m.DbTx, nil).Once()
				block := state.NewL2BlockWithHeader(state.NewL2Header(&ethTypes.Header{Number: blockNumTen, Root: blockRoot}))
				m.State.
					On("GetL2BlockByHash", context.Background(), blockHash, m.DbTx).
					Return(block, nil).Once()
				txArgs := testCase.params[0].(types.TxArgs)
				txMatchBy := mock.MatchedBy(func(tx *ethTypes.Transaction) bool {
					gasPrice := big.NewInt(0).SetBytes(*txArgs.GasPrice)
					value := big.NewInt(0).SetBytes(*txArgs.Value)
					return tx != nil &&
						tx.To().Hex() == txArgs.To.Hex() &&
						tx.Gas() == uint64(*txArgs.Gas) &&
						tx.GasPrice().Uint64() == gasPrice.Uint64() &&
						tx.Value().Uint64() == value.Uint64() &&
						hex.EncodeToHex(tx.Data()) == hex.EncodeToHex(*txArgs.Data) &&
						tx.Nonce() == nonce
				})
				m.State.On("GetNonce", context.Background(), *txArgs.From, blockRoot).Return(nonce, nil).Once()
				m.State.
					On("ProcessUnsignedTransaction", context.Background(), txMatchBy, *txArgs.From, &blockNumTenUint64, true, m.DbTx).
					Return(&runtime.ExecutionResult{ReturnValue: testCase.expectedResult}, nil).
					Once()
			},
		},
		{
			name: "Transaction with all information from block by number",
			params: []interface{}{
				types.TxArgs{
					From:     state.HexToAddressPtr("0x1"),
					To:       state.HexToAddressPtr("0x2"),
					Gas:      types.ArgUint64Ptr(24000),
					GasPrice: types.ArgBytesPtr(big.NewInt(1).Bytes()),
					Value:    types.ArgBytesPtr(big.NewInt(2).Bytes()),
					Data:     types.ArgBytesPtr([]byte("data")),
				},
				"0xa",
			},
			expectedResult: []byte("hello world"),
			expectedError:  nil,
			setupMocks: func(c Config, m *mocksWrapper, testCase *testCase) {
				nonce := uint64(7)
				m.DbTx.On("Commit", context.Background()).Return(nil).Once()
				m.State.On("BeginStateTransaction", context.Background()).Return(m.DbTx, nil).Once()
				txArgs := testCase.params[0].(types.TxArgs)
				txMatchBy := mock.MatchedBy(func(tx *ethTypes.Transaction) bool {
					gasPrice := big.NewInt(0).SetBytes(*txArgs.GasPrice)
					value := big.NewInt(0).SetBytes(*txArgs.Value)
					return tx != nil &&
						tx.To().Hex() == txArgs.To.Hex() &&
						tx.Gas() == uint64(*txArgs.Gas) &&
						tx.GasPrice().Uint64() == gasPrice.Uint64() &&
						tx.Value().Uint64() == value.Uint64() &&
						hex.EncodeToHex(tx.Data()) == hex.EncodeToHex(*txArgs.Data) &&
						tx.Nonce() == nonce
				})
				block := state.NewL2BlockWithHeader(state.NewL2Header(&ethTypes.Header{Number: blockNumTen, Root: blockRoot}))
				m.State.On("GetL2BlockByNumber", context.Background(), blockNumTenUint64, m.DbTx).Return(block, nil).Once()
				m.State.On("GetNonce", context.Background(), *txArgs.From, blockRoot).Return(nonce, nil).Once()
				m.State.
					On("ProcessUnsignedTransaction", context.Background(), txMatchBy, *txArgs.From, &blockNumTenUint64, true, m.DbTx).
					Return(&runtime.ExecutionResult{ReturnValue: testCase.expectedResult}, nil).
					Once()
			},
		},
		{
			name: "Transaction without from and gas from latest block",
			params: []interface{}{
				types.TxArgs{
					To:       state.HexToAddressPtr("0x2"),
					GasPrice: types.ArgBytesPtr(big.NewInt(0).Bytes()),
					Value:    types.ArgBytesPtr(big.NewInt(2).Bytes()),
					Data:     types.ArgBytesPtr([]byte("data")),
				},
				latest,
			},
			expectedResult: []byte("hello world"),
			expectedError:  nil,
			setupMocks: func(c Config, m *mocksWrapper, testCase *testCase) {
				blockHeader := state.NewL2Header(&ethTypes.Header{GasLimit: s.Config.MaxCumulativeGasUsed})
				m.DbTx.On("Commit", context.Background()).Return(nil).Once()
				m.State.On("BeginStateTransaction", context.Background()).Return(m.DbTx, nil).Once()
				m.State.On("GetLastL2BlockNumber", context.Background(), m.DbTx).Return(blockNumOne.Uint64(), nil).Once()
				m.State.On("GetL2BlockHeaderByNumber", context.Background(), blockNumOne.Uint64(), m.DbTx).Return(blockHeader, nil).Once()
				txArgs := testCase.params[0].(types.TxArgs)
				txMatchBy := mock.MatchedBy(func(tx *ethTypes.Transaction) bool {
					gasPrice := big.NewInt(0).SetBytes(*txArgs.GasPrice)
					value := big.NewInt(0).SetBytes(*txArgs.Value)
					hasTx := tx != nil
					gasMatch := tx.Gas() == blockHeader.GasLimit
					toMatch := tx.To().Hex() == txArgs.To.Hex()
					gasPriceMatch := tx.GasPrice().Uint64() == gasPrice.Uint64()
					valueMatch := tx.Value().Uint64() == value.Uint64()
					dataMatch := hex.EncodeToHex(tx.Data()) == hex.EncodeToHex(*txArgs.Data)
					return hasTx && gasMatch && toMatch && gasPriceMatch && valueMatch && dataMatch
				})
				block := state.NewL2BlockWithHeader(state.NewL2Header(&ethTypes.Header{Number: blockNumOne, Root: blockRoot}))
				m.State.On("GetL2BlockByNumber", context.Background(), blockNumOneUint64, m.DbTx).Return(block, nil).Once()
				m.State.
					On("ProcessUnsignedTransaction", context.Background(), txMatchBy, common.HexToAddress(state.DefaultSenderAddress), nilUint64, true, m.DbTx).
					Return(&runtime.ExecutionResult{ReturnValue: testCase.expectedResult}, nil).
					Once()
			},
		},
		{
			name: "Transaction without from and gas from pending block",
			params: []interface{}{
				types.TxArgs{
					To:       state.HexToAddressPtr("0x2"),
					GasPrice: types.ArgBytesPtr(big.NewInt(0).Bytes()),
					Value:    types.ArgBytesPtr(big.NewInt(2).Bytes()),
					Data:     types.ArgBytesPtr([]byte("data")),
				},
				"pending",
			},
			expectedResult: []byte("hello world"),
			expectedError:  nil,
			setupMocks: func(c Config, m *mocksWrapper, testCase *testCase) {
				blockHeader := state.NewL2Header(&ethTypes.Header{GasLimit: s.Config.MaxCumulativeGasUsed})
				m.DbTx.On("Commit", context.Background()).Return(nil).Once()
				m.State.On("BeginStateTransaction", context.Background()).Return(m.DbTx, nil).Once()
				m.State.On("GetLastL2BlockNumber", context.Background(), m.DbTx).Return(blockNumOne.Uint64(), nil).Once()
				m.State.On("GetL2BlockHeaderByNumber", context.Background(), blockNumOne.Uint64(), m.DbTx).Return(blockHeader, nil).Once()
				txArgs := testCase.params[0].(types.TxArgs)
				txMatchBy := mock.MatchedBy(func(tx *ethTypes.Transaction) bool {
					gasPrice := big.NewInt(0).SetBytes(*txArgs.GasPrice)
					value := big.NewInt(0).SetBytes(*txArgs.Value)
					hasTx := tx != nil
					gasMatch := tx.Gas() == blockHeader.GasLimit
					toMatch := tx.To().Hex() == txArgs.To.Hex()
					gasPriceMatch := tx.GasPrice().Uint64() == gasPrice.Uint64()
					valueMatch := tx.Value().Uint64() == value.Uint64()
					dataMatch := hex.EncodeToHex(tx.Data()) == hex.EncodeToHex(*txArgs.Data)
					return hasTx && gasMatch && toMatch && gasPriceMatch && valueMatch && dataMatch
				})
				block := state.NewL2BlockWithHeader(state.NewL2Header(&ethTypes.Header{Number: blockNumOne, Root: blockRoot}))
				m.State.On("GetL2BlockByNumber", context.Background(), blockNumOneUint64, m.DbTx).Return(block, nil).Once()
				m.State.
					On("ProcessUnsignedTransaction", context.Background(), txMatchBy, common.HexToAddress(state.DefaultSenderAddress), nilUint64, true, m.DbTx).
					Return(&runtime.ExecutionResult{ReturnValue: testCase.expectedResult}, nil).
					Once()
			},
		},
		{
			name: "Transaction without from and gas and failed to get block header",
			params: []interface{}{
				types.TxArgs{
					To:       state.HexToAddressPtr("0x2"),
					GasPrice: types.ArgBytesPtr(big.NewInt(0).Bytes()),
					Value:    types.ArgBytesPtr(big.NewInt(2).Bytes()),
					Data:     types.ArgBytesPtr([]byte("data")),
				},
				latest,
			},
			expectedResult: nil,
			expectedError:  types.NewRPCError(types.DefaultErrorCode, "failed to get block header"),
			setupMocks: func(c Config, m *mocksWrapper, testCase *testCase) {
				m.DbTx.On("Rollback", context.Background()).Return(nil).Once()
				m.State.On("BeginStateTransaction", context.Background()).Return(m.DbTx, nil).Once()
				m.State.On("GetLastL2BlockNumber", context.Background(), m.DbTx).Return(blockNumOne.Uint64(), nil).Once()
				block := state.NewL2BlockWithHeader(state.NewL2Header(&ethTypes.Header{Number: blockNumOne, Root: blockRoot}))
				m.State.On("GetL2BlockByNumber", context.Background(), blockNumOneUint64, m.DbTx).Return(block, nil).Once()
				m.State.On("GetL2BlockHeaderByNumber", context.Background(), blockNumOne.Uint64(), m.DbTx).Return(nil, errors.New("failed to get block header")).Once()
			},
		},
		{
			name: "Transaction with all information but failed to process unsigned transaction",
			params: []interface{}{
				types.TxArgs{
					From:     state.HexToAddressPtr("0x1"),
					To:       state.HexToAddressPtr("0x2"),
					Gas:      types.ArgUint64Ptr(24000),
					GasPrice: types.ArgBytesPtr(big.NewInt(1).Bytes()),
					Value:    types.ArgBytesPtr(big.NewInt(2).Bytes()),
					Data:     types.ArgBytesPtr([]byte("data")),
				},
				latest,
			},
			expectedResult: nil,
			expectedError:  types.NewRPCError(types.DefaultErrorCode, "failed to process unsigned transaction"),
			setupMocks: func(c Config, m *mocksWrapper, testCase *testCase) {
				nonce := uint64(7)
				m.DbTx.On("Rollback", context.Background()).Return(nil).Once()
				m.State.On("BeginStateTransaction", context.Background()).Return(m.DbTx, nil).Once()
				m.State.On("GetLastL2BlockNumber", context.Background(), m.DbTx).Return(blockNumOne.Uint64(), nil).Once()
				txArgs := testCase.params[0].(types.TxArgs)
				txMatchBy := mock.MatchedBy(func(tx *ethTypes.Transaction) bool {
					gasPrice := big.NewInt(0).SetBytes(*txArgs.GasPrice)
					value := big.NewInt(0).SetBytes(*txArgs.Value)
					hasTx := tx != nil
					gasMatch := tx.Gas() == uint64(*txArgs.Gas)
					toMatch := tx.To().Hex() == txArgs.To.Hex()
					gasPriceMatch := tx.GasPrice().Uint64() == gasPrice.Uint64()
					valueMatch := tx.Value().Uint64() == value.Uint64()
					dataMatch := hex.EncodeToHex(tx.Data()) == hex.EncodeToHex(*txArgs.Data)
					nonceMatch := tx.Nonce() == nonce
					return hasTx && gasMatch && toMatch && gasPriceMatch && valueMatch && dataMatch && nonceMatch
				})
				block := state.NewL2BlockWithHeader(state.NewL2Header(&ethTypes.Header{Number: blockNumOne, Root: blockRoot}))
				m.State.On("GetL2BlockByNumber", context.Background(), blockNumOneUint64, m.DbTx).Return(block, nil).Once()
				m.State.On("GetNonce", context.Background(), *txArgs.From, blockRoot).Return(nonce, nil).Once()
				m.State.
					On("ProcessUnsignedTransaction", context.Background(), txMatchBy, *txArgs.From, nilUint64, true, m.DbTx).
					Return(&runtime.ExecutionResult{Err: errors.New("failed to process unsigned transaction")}, nil).
					Once()
			},
		},
		{
			name: "Transaction with all information but reverted to process unsigned transaction",
			params: []interface{}{
				types.TxArgs{
					From:     state.HexToAddressPtr("0x1"),
					To:       state.HexToAddressPtr("0x2"),
					Gas:      types.ArgUint64Ptr(24000),
					GasPrice: types.ArgBytesPtr(big.NewInt(1).Bytes()),
					Value:    types.ArgBytesPtr(big.NewInt(2).Bytes()),
					Data:     types.ArgBytesPtr([]byte("data")),
				},
				latest,
			},
			expectedResult: nil,
			expectedError:  types.NewRPCError(types.RevertedErrorCode, "execution reverted"),
			setupMocks: func(c Config, m *mocksWrapper, testCase *testCase) {
				nonce := uint64(7)
				m.DbTx.On("Rollback", context.Background()).Return(nil).Once()
				m.State.On("BeginStateTransaction", context.Background()).Return(m.DbTx, nil).Once()
				m.State.On("GetLastL2BlockNumber", context.Background(), m.DbTx).Return(blockNumOne.Uint64(), nil).Once()
				txArgs := testCase.params[0].(types.TxArgs)
				txMatchBy := mock.MatchedBy(func(tx *ethTypes.Transaction) bool {
					gasPrice := big.NewInt(0).SetBytes(*txArgs.GasPrice)
					value := big.NewInt(0).SetBytes(*txArgs.Value)
					hasTx := tx != nil
					gasMatch := tx.Gas() == uint64(*txArgs.Gas)
					toMatch := tx.To().Hex() == txArgs.To.Hex()
					gasPriceMatch := tx.GasPrice().Uint64() == gasPrice.Uint64()
					valueMatch := tx.Value().Uint64() == value.Uint64()
					dataMatch := hex.EncodeToHex(tx.Data()) == hex.EncodeToHex(*txArgs.Data)
					nonceMatch := tx.Nonce() == nonce
					return hasTx && gasMatch && toMatch && gasPriceMatch && valueMatch && dataMatch && nonceMatch
				})
				block := state.NewL2BlockWithHeader(state.NewL2Header(&ethTypes.Header{Number: blockNumOne, Root: blockRoot}))
				m.State.On("GetL2BlockByNumber", context.Background(), blockNumOneUint64, m.DbTx).Return(block, nil).Once()
				m.State.On("GetNonce", context.Background(), *txArgs.From, blockRoot).Return(nonce, nil).Once()
				m.State.
					On("ProcessUnsignedTransaction", context.Background(), txMatchBy, *txArgs.From, nilUint64, true, m.DbTx).
					Return(&runtime.ExecutionResult{Err: runtime.ErrExecutionReverted}, nil).
					Once()
			},
		},
	}

	for _, testCase := range testCases {
		t.Run(testCase.name, func(t *testing.T) {
			testCase.setupMocks(s.Config, m, testCase)

			res, err := s.JSONRPCCall("eth_call", testCase.params...)
			require.NoError(t, err)

			if testCase.expectedResult != nil {
				require.NotNil(t, res.Result)
				require.Nil(t, res.Error)

				var s string
				err = json.Unmarshal(res.Result, &s)
				require.NoError(t, err)

				result, err := hex.DecodeHex(s)
				require.NoError(t, err)

				assert.Equal(t, testCase.expectedResult, result)
			}

			if testCase.expectedError != nil {
				expectedErr := testCase.expectedError.(*types.RPCError)
				assert.Equal(t, expectedErr.ErrorCode(), res.Error.Code)
				assert.Equal(t, expectedErr.Error(), res.Error.Message)
			}
		})
	}
}

func TestChainID(t *testing.T) {
	s, _, c := newSequencerMockedServer(t)
	defer s.Stop()

	chainID, err := c.ChainID(context.Background())
	require.NoError(t, err)

	assert.Equal(t, s.ChainID(), chainID.Uint64())
}

func TestCoinbase(t *testing.T) {
	testCases := []struct {
		name                   string
		callSequencer          bool
		trustedCoinbase        *common.Address
		permissionlessCoinbase *common.Address
		error                  error
		expectedCoinbase       common.Address
	}{
		{"Coinbase not configured", true, nil, nil, nil, common.Address{}},
		{"Get trusted sequencer coinbase directly", true, state.Ptr(common.HexToAddress("0x1")), nil, nil, common.HexToAddress("0x1")},
		{"Get trusted sequencer coinbase via permissionless", false, state.Ptr(common.HexToAddress("0x1")), nil, nil, common.HexToAddress("0x1")},
		{"Ignore permissionless config", false, state.Ptr(common.HexToAddress("0x2")), state.Ptr(common.HexToAddress("0x1")), nil, common.HexToAddress("0x2")},
	}

	for _, tc := range testCases {
		t.Run(tc.name, func(t *testing.T) {
			cfg := getSequencerDefaultConfig()
			if tc.trustedCoinbase != nil {
				cfg.L2Coinbase = *tc.trustedCoinbase
			}
			sequencerServer, _, _ := newMockedServerWithCustomConfig(t, cfg)

			var nonSequencerServer *mockedServer
			if !tc.callSequencer {
				cfg = getNonSequencerDefaultConfig(sequencerServer.ServerURL)
				if tc.permissionlessCoinbase != nil {
					cfg.L2Coinbase = *tc.permissionlessCoinbase
				}
				nonSequencerServer, _, _ = newMockedServerWithCustomConfig(t, cfg)
			}

			var res types.Response
			var err error
			if tc.callSequencer {
				res, err = sequencerServer.JSONRPCCall("eth_coinbase")
			} else {
				res, err = nonSequencerServer.JSONRPCCall("eth_coinbase")
			}
			require.NoError(t, err)

			assert.Nil(t, res.Error)
			assert.NotNil(t, res.Result)

			var s string
			err = json.Unmarshal(res.Result, &s)
			require.NoError(t, err)
			result := common.HexToAddress(s)

			assert.Equal(t, tc.expectedCoinbase.String(), result.String())

			sequencerServer.Stop()
			if !tc.callSequencer {
				nonSequencerServer.Stop()
			}
		})
	}
}

func TestEstimateGas(t *testing.T) {
	s, m, _ := newSequencerMockedServer(t)
	defer s.Stop()

	type testCase struct {
		name           string
		params         []interface{}
		expectedResult *uint64
		expectedError  interface{}
		setupMocks     func(Config, *mocksWrapper, *testCase)
	}

	testCases := []testCase{
		{
			name: "Transaction with all information",
			params: []interface{}{
				types.TxArgs{
					From:     state.HexToAddressPtr("0x1"),
					To:       state.HexToAddressPtr("0x2"),
					Gas:      types.ArgUint64Ptr(24000),
					GasPrice: types.ArgBytesPtr(big.NewInt(1).Bytes()),
					Value:    types.ArgBytesPtr(big.NewInt(2).Bytes()),
					Data:     types.ArgBytesPtr([]byte("data")),
				},
			},
			expectedResult: state.Ptr(uint64(100)),
			setupMocks: func(c Config, m *mocksWrapper, testCase *testCase) {
				nonce := uint64(7)
				txArgs := testCase.params[0].(types.TxArgs)
				txMatchBy := mock.MatchedBy(func(tx *ethTypes.Transaction) bool {
					if tx == nil {
						return false
					}

					gasPrice := big.NewInt(0).SetBytes(*txArgs.GasPrice)
					value := big.NewInt(0).SetBytes(*txArgs.Value)

					matchTo := tx.To().Hex() == txArgs.To.Hex()
					matchGasPrice := tx.GasPrice().Uint64() == gasPrice.Uint64()
					matchValue := tx.Value().Uint64() == value.Uint64()
					matchData := hex.EncodeToHex(tx.Data()) == hex.EncodeToHex(*txArgs.Data)
					matchNonce := tx.Nonce() == nonce
					return matchTo && matchGasPrice && matchValue && matchData && matchNonce
				})

				m.DbTx.On("Commit", context.Background()).Return(nil).Once()
				m.State.On("BeginStateTransaction", context.Background()).Return(m.DbTx, nil).Once()

				block := state.NewL2BlockWithHeader(state.NewL2Header(&ethTypes.Header{Number: blockNumTen, Root: blockRoot}))
				m.State.On("GetLastL2Block", context.Background(), m.DbTx).Return(block, nil).Once()

				m.State.
					On("GetNonce", context.Background(), *txArgs.From, blockRoot).
					Return(nonce, nil).
					Once()
				m.State.
					On("EstimateGas", txMatchBy, *txArgs.From, nilUint64, m.DbTx).
					Return(*testCase.expectedResult, nil, nil).
					Once()
			},
		},
		{
			name: "Transaction without from and gas",
			params: []interface{}{
				types.TxArgs{
					To:       state.HexToAddressPtr("0x2"),
					GasPrice: types.ArgBytesPtr(big.NewInt(0).Bytes()),
					Value:    types.ArgBytesPtr(big.NewInt(2).Bytes()),
					Data:     types.ArgBytesPtr([]byte("data")),
				},
			},
			expectedResult: state.Ptr(uint64(100)),
			setupMocks: func(c Config, m *mocksWrapper, testCase *testCase) {
				nonce := uint64(0)
				txArgs := testCase.params[0].(types.TxArgs)
				txMatchBy := mock.MatchedBy(func(tx *ethTypes.Transaction) bool {
					if tx == nil {
						return false
					}

					gasPrice := big.NewInt(0).SetBytes(*txArgs.GasPrice)
					value := big.NewInt(0).SetBytes(*txArgs.Value)
					matchTo := tx.To().Hex() == txArgs.To.Hex()
					matchGasPrice := tx.GasPrice().Uint64() == gasPrice.Uint64()
					matchValue := tx.Value().Uint64() == value.Uint64()
					matchData := hex.EncodeToHex(tx.Data()) == hex.EncodeToHex(*txArgs.Data)
					matchNonce := tx.Nonce() == nonce
					return matchTo && matchGasPrice && matchValue && matchData && matchNonce
				})

				m.DbTx.On("Commit", context.Background()).Return(nil).Once()
				m.State.On("BeginStateTransaction", context.Background()).Return(m.DbTx, nil).Once()

				block := state.NewL2BlockWithHeader(state.NewL2Header(&ethTypes.Header{Number: blockNumTen, Root: blockRoot}))
				m.State.On("GetLastL2Block", context.Background(), m.DbTx).Return(block, nil).Once()

				m.State.
					On("EstimateGas", txMatchBy, common.HexToAddress(state.DefaultSenderAddress), nilUint64, m.DbTx).
					Return(*testCase.expectedResult, nil, nil).
					Once()
			},
		},
	}

	for _, testCase := range testCases {
		t.Run(testCase.name, func(t *testing.T) {
			tc := testCase
			tc.setupMocks(s.Config, m, &tc)

			res, err := s.JSONRPCCall("eth_estimateGas", testCase.params...)
			require.NoError(t, err)

			if testCase.expectedResult != nil {
				require.NotNil(t, res.Result)
				require.Nil(t, res.Error)

				var s string
				err = json.Unmarshal(res.Result, &s)
				require.NoError(t, err)

				result := hex.DecodeUint64(s)

				assert.Equal(t, *testCase.expectedResult, result)
			}

			if testCase.expectedError != nil {
				expectedErr := testCase.expectedError.(*types.RPCError)
				assert.Equal(t, expectedErr.ErrorCode(), res.Error.Code)
				assert.Equal(t, expectedErr.Error(), res.Error.Message)
			}
		})
	}
}

func TestGasPrice(t *testing.T) {
	s, m, c := newSequencerMockedServer(t)
	defer s.Stop()

	testCases := []struct {
		name               string
		gasPrice           uint64
		error              error
		expectedL2GasPrice uint64
		expectedL1GasPrice uint64
	}{
		{"GasPrice nil", 0, nil, 0, 0},
		{"GasPrice with value", 50, nil, 50, 100},
		{"failed to get gas price", 50, errors.New("failed to get gas price"), 0, 0},
	}

	for _, testCase := range testCases {
		t.Run(testCase.name, func(t *testing.T) {
			m.Pool.
				On("GetGasPrices", context.Background()).
				Return(pool.GasPrices{
					L2GasPrice: testCase.gasPrice,
					L1GasPrice: testCase.gasPrice,
				}, testCase.error).
				Once()

			gasPrices, err := c.SuggestGasPrice(context.Background())
			require.NoError(t, err)
			assert.Equal(t, testCase.expectedL2GasPrice, gasPrices.Uint64())
		})
	}
}

func TestGetBalance(t *testing.T) {
	s, m, _ := newSequencerMockedServer(t)
	defer s.Stop()

	type testCase struct {
		name            string
		balance         *big.Int
		params          []interface{}
		expectedBalance uint64
		expectedError   *types.RPCError
		setupMocks      func(m *mocksWrapper, t *testCase)
	}

	testCases := []testCase{
		{
			name:    "get balance but failed to get latest block number",
			balance: big.NewInt(1000),
			params: []interface{}{
				addressArg.String(),
			},
			expectedBalance: 0,
			expectedError:   types.NewRPCError(types.DefaultErrorCode, "failed to get the last block number from state"),
			setupMocks: func(m *mocksWrapper, t *testCase) {
				m.DbTx.
					On("Rollback", context.Background()).
					Return(nil).
					Once()

				m.State.
					On("BeginStateTransaction", context.Background()).
					Return(m.DbTx, nil).
					Once()

				m.State.
					On("GetLastL2Block", context.Background(), m.DbTx).
					Return(nil, errors.New("failed to get last block number")).Once()
			},
		},
		{
			name: "get balance for block nil",
			params: []interface{}{
				addressArg.String(),
			},
			balance:         big.NewInt(1000),
			expectedBalance: 1000,
			expectedError:   nil,
			setupMocks: func(m *mocksWrapper, t *testCase) {
				m.DbTx.
					On("Commit", context.Background()).
					Return(nil).
					Once()

				m.State.
					On("BeginStateTransaction", context.Background()).
					Return(m.DbTx, nil).
					Once()

				block := state.NewL2BlockWithHeader(state.NewL2Header(&ethTypes.Header{Number: blockNumTen, Root: blockRoot}))
				m.State.
					On("GetLastL2Block", context.Background(), m.DbTx).
					Return(block, nil).Once()

				m.State.
					On("GetBalance", context.Background(), addressArg, blockRoot).
					Return(t.balance, nil).
					Once()
			},
		},
		{
			name: "get balance for block by hash with EIP-1898",
			params: []interface{}{
				addressArg.String(),
				map[string]interface{}{
					types.BlockHashKey: blockHash.String(),
				},
			},
			balance:         big.NewInt(1000),
			expectedBalance: 1000,
			expectedError:   nil,
			setupMocks: func(m *mocksWrapper, t *testCase) {
				m.DbTx.
					On("Commit", context.Background()).
					Return(nil).
					Once()

				m.State.
					On("BeginStateTransaction", context.Background()).
					Return(m.DbTx, nil).
					Once()

				block := state.NewL2BlockWithHeader(state.NewL2Header(&ethTypes.Header{Number: blockNumTen, Root: blockRoot}))
				m.State.
					On("GetL2BlockByHash", context.Background(), blockHash, m.DbTx).
					Return(block, nil).
					Once()

				m.State.
					On("GetBalance", context.Background(), addressArg, blockRoot).
					Return(t.balance, nil).
					Once()
			},
		},
		{
			name: "get balance for not found result",
			params: []interface{}{
				addressArg.String(),
			},
			balance:         big.NewInt(1000),
			expectedBalance: 0,
			expectedError:   nil,
			setupMocks: func(m *mocksWrapper, t *testCase) {
				m.DbTx.
					On("Commit", context.Background()).
					Return(nil).
					Once()

				m.State.
					On("BeginStateTransaction", context.Background()).
					Return(m.DbTx, nil).
					Once()

				block := state.NewL2BlockWithHeader(state.NewL2Header(&ethTypes.Header{Number: blockNumTen, Root: blockRoot}))
				m.State.On("GetLastL2Block", context.Background(), m.DbTx).Return(block, nil).Once()

				m.State.
					On("GetBalance", context.Background(), addressArg, blockRoot).
					Return(big.NewInt(0), state.ErrNotFound).
					Once()
			},
		},
		{
			name: "get balance with state failure",
			params: []interface{}{
				addressArg.String(),
			},
			balance:         big.NewInt(1000),
			expectedBalance: 0,
			expectedError:   types.NewRPCError(types.DefaultErrorCode, "failed to get balance from state"),
			setupMocks: func(m *mocksWrapper, t *testCase) {
				m.DbTx.
					On("Rollback", context.Background()).
					Return(nil).
					Once()

				m.State.
					On("BeginStateTransaction", context.Background()).
					Return(m.DbTx, nil).
					Once()

				block := state.NewL2BlockWithHeader(state.NewL2Header(&ethTypes.Header{Number: blockNumTen, Root: blockRoot}))
				m.State.On("GetLastL2Block", context.Background(), m.DbTx).Return(block, nil).Once()

				m.State.
					On("GetBalance", context.Background(), addressArg, blockRoot).
					Return(nil, errors.New("failed to get balance")).
					Once()
			},
		},
	}

	for _, testCase := range testCases {
		t.Run(testCase.name, func(t *testing.T) {
			tc := testCase
			testCase.setupMocks(m, &tc)

			res, err := s.JSONRPCCall("eth_getBalance", tc.params...)
			require.NoError(t, err)

			if tc.expectedBalance != 0 {
				require.NotNil(t, res.Result)
				require.Nil(t, res.Error)

				var balanceStr string
				err = json.Unmarshal(res.Result, &balanceStr)
				require.NoError(t, err)

				balance := new(big.Int)
				balance.SetString(balanceStr, 0)
				assert.Equal(t, tc.expectedBalance, balance.Uint64())
			}

			if tc.expectedError != nil {
				assert.Equal(t, tc.expectedError.ErrorCode(), res.Error.Code)
				assert.Equal(t, tc.expectedError.Error(), res.Error.Message)
			}
		})
	}
}

func TestGetL2BlockByHash(t *testing.T) {
	type testCase struct {
		Name           string
		Hash           common.Hash
		ExpectedResult *ethTypes.Block
		ExpectedError  interface{}
		SetupMocks     func(*mocksWrapper, *testCase)
	}

	testCases := []testCase{
		{
			Name:           "Block not found",
			Hash:           common.HexToHash("0x123"),
			ExpectedResult: nil,
			ExpectedError:  ethereum.NotFound,
			SetupMocks: func(m *mocksWrapper, tc *testCase) {
				m.DbTx.
					On("Commit", context.Background()).
					Return(nil).
					Once()

				m.State.
					On("BeginStateTransaction", context.Background()).
					Return(m.DbTx, nil).
					Once()

				m.State.
					On("GetL2BlockByHash", context.Background(), tc.Hash, m.DbTx).
					Return(nil, state.ErrNotFound)
			},
		},
		{
			Name:           "Failed get block from state",
			Hash:           common.HexToHash("0x234"),
			ExpectedResult: nil,
			ExpectedError:  types.NewRPCError(types.DefaultErrorCode, "failed to get block by hash from state"),
			SetupMocks: func(m *mocksWrapper, tc *testCase) {
				m.DbTx.
					On("Rollback", context.Background()).
					Return(nil).
					Once()

				m.State.
					On("BeginStateTransaction", context.Background()).
					Return(m.DbTx, nil).
					Once()

				m.State.
					On("GetL2BlockByHash", context.Background(), tc.Hash, m.DbTx).
					Return(nil, errors.New("failed to get block from state")).
					Once()
			},
		},
		{
			Name: "get block successfully",
			Hash: common.HexToHash("0x345"),
			ExpectedResult: ethTypes.NewBlock(
				&ethTypes.Header{Number: big.NewInt(1), UncleHash: ethTypes.EmptyUncleHash, Root: ethTypes.EmptyRootHash},
				[]*ethTypes.Transaction{ethTypes.NewTransaction(1, common.Address{}, big.NewInt(1), 1, big.NewInt(1), []byte{})},
				nil,
				[]*ethTypes.Receipt{ethTypes.NewReceipt([]byte{}, false, uint64(0))},
				&trie.StackTrie{},
			),
			ExpectedError: nil,
			SetupMocks: func(m *mocksWrapper, tc *testCase) {
				uncles := make([]*state.L2Header, 0, len(tc.ExpectedResult.Uncles()))
				for _, uncle := range tc.ExpectedResult.Uncles() {
					uncles = append(uncles, state.NewL2Header(uncle))
				}
				block := state.NewL2Block(state.NewL2Header(tc.ExpectedResult.Header()), tc.ExpectedResult.Transactions(), uncles, []*ethTypes.Receipt{ethTypes.NewReceipt([]byte{}, false, uint64(0))}, &trie.StackTrie{})

				m.DbTx.
					On("Commit", context.Background()).
					Return(nil).
					Once()

				m.State.
					On("BeginStateTransaction", context.Background()).
					Return(m.DbTx, nil).
					Once()

				m.State.
					On("GetL2BlockByHash", context.Background(), tc.Hash, m.DbTx).
					Return(block, nil).
					Once()

				for _, tx := range tc.ExpectedResult.Transactions() {
					m.State.
						On("GetTransactionReceipt", context.Background(), tx.Hash(), m.DbTx).
						Return(ethTypes.NewReceipt([]byte{}, false, uint64(0)), nil).
						Once()
				}
			},
		},
	}

	s, m, c := newSequencerMockedServer(t)
	defer s.Stop()

	for _, testCase := range testCases {
		t.Run(testCase.Name, func(t *testing.T) {
			tc := testCase
			testCase.SetupMocks(m, &tc)

			result, err := c.BlockByHash(context.Background(), tc.Hash)

			if result != nil || tc.ExpectedResult != nil {
				assert.Equal(t, tc.ExpectedResult.Number().Uint64(), result.Number().Uint64())
				assert.Equal(t, len(tc.ExpectedResult.Transactions()), len(result.Transactions()))
				assert.Equal(t, tc.ExpectedResult.Hash(), result.Hash())
			}

			if err != nil || tc.ExpectedError != nil {
				if expectedErr, ok := tc.ExpectedError.(*types.RPCError); ok {
					rpcErr := err.(rpc.Error)
					assert.Equal(t, expectedErr.ErrorCode(), rpcErr.ErrorCode())
					assert.Equal(t, expectedErr.Error(), rpcErr.Error())
				} else {
					assert.Equal(t, tc.ExpectedError, err)
				}
			}
		})
	}
}

func TestGetL2BlockByNumber(t *testing.T) {
	type testCase struct {
		Name           string
		Number         *big.Int
		ExpectedResult *types.Block
		ExpectedError  *types.RPCError
		SetupMocks     func(*mocksWrapper, *testCase)
	}

	transactions := []*ethTypes.Transaction{
		ethTypes.NewTx(&ethTypes.LegacyTx{
			Nonce:    1,
			GasPrice: big.NewInt(2),
			Gas:      3,
			To:       state.Ptr(common.HexToAddress("0x4")),
			Value:    big.NewInt(5),
			Data:     types.ArgBytes{6},
		}),
		ethTypes.NewTx(&ethTypes.LegacyTx{
			Nonce:    2,
			GasPrice: big.NewInt(3),
			Gas:      4,
			To:       state.Ptr(common.HexToAddress("0x5")),
			Value:    big.NewInt(6),
			Data:     types.ArgBytes{7},
		}),
	}

	auth := operations.MustGetAuth(operations.DefaultSequencerPrivateKey, operations.DefaultL2ChainID)
	var signedTransactions []*ethTypes.Transaction
	for _, tx := range transactions {
		signedTx, err := auth.Signer(auth.From, tx)
		require.NoError(t, err)
		signedTransactions = append(signedTransactions, signedTx)
	}

	uncles := []*state.L2Header{
		state.NewL2Header(&ethTypes.Header{Number: big.NewInt(222)}),
		state.NewL2Header(&ethTypes.Header{Number: big.NewInt(333)}),
	}

	receipts := []*ethTypes.Receipt{}
	for _, tx := range signedTransactions {
		receipts = append(receipts, &ethTypes.Receipt{
			TxHash: tx.Hash(),
		})
	}

	header := &ethTypes.Header{
		ParentHash:  common.HexToHash("0x1"),
		UncleHash:   common.HexToHash("0x2"),
		Coinbase:    common.HexToAddress("0x3"),
		Root:        common.HexToHash("0x4"),
		TxHash:      common.HexToHash("0x5"),
		ReceiptHash: common.HexToHash("0x6"),
		Difficulty:  big.NewInt(8),
		Number:      big.NewInt(9),
		GasLimit:    10,
		GasUsed:     11,
		Time:        12,
		Extra:       types.ArgBytes{13},
		MixDigest:   common.HexToHash("0x14"),
		Nonce:       ethTypes.EncodeNonce(15),
		Bloom:       ethTypes.CreateBloom(receipts),
	}

	l2Header := state.NewL2Header(header)
	l2Header.GlobalExitRoot = common.HexToHash("0x16")
	l2Header.BlockInfoRoot = common.HexToHash("0x17")
	l2Block := state.NewL2Block(l2Header, signedTransactions, uncles, receipts, &trie.StackTrie{})

	for _, receipt := range receipts {
		receipt.BlockHash = l2Block.Hash()
		receipt.BlockNumber = l2Block.Number()
	}

	rpcTransactions := []types.TransactionOrHash{}
	for _, tx := range signedTransactions {
		sender, _ := state.GetSender(*tx)
		rpcTransactions = append(rpcTransactions,
			types.TransactionOrHash{
				Tx: &types.Transaction{
					Nonce:    types.ArgUint64(tx.Nonce()),
					GasPrice: types.ArgBig(*tx.GasPrice()),
					Gas:      types.ArgUint64(tx.Gas()),
					To:       tx.To(),
					Value:    types.ArgBig(*tx.Value()),
					Input:    tx.Data(),

					Hash:        tx.Hash(),
					From:        sender,
					BlockHash:   state.Ptr(l2Block.Hash()),
					BlockNumber: state.Ptr(types.ArgUint64(l2Block.Number().Uint64())),
				},
			})
	}

	rpcUncles := []common.Hash{}
	for _, uncle := range uncles {
		rpcUncles = append(rpcUncles, uncle.Hash())
	}

	var miner *common.Address
	if l2Block.Coinbase().String() != state.ZeroAddress.String() {
		cb := l2Block.Coinbase()
		miner = &cb
	}

	n := big.NewInt(0).SetUint64(l2Block.Nonce())
	rpcBlockNonce := common.LeftPadBytes(n.Bytes(), 8) //nolint:gomnd

	difficulty := types.ArgUint64(0)
	var totalDifficulty *types.ArgUint64
	if l2Block.Difficulty() != nil {
		difficulty = types.ArgUint64(l2Block.Difficulty().Uint64())
		totalDifficulty = &difficulty
	}

	rpcBlock := &types.Block{
		ParentHash:      l2Block.ParentHash(),
		Sha3Uncles:      l2Block.UncleHash(),
		Miner:           miner,
		StateRoot:       l2Block.Root(),
		TxRoot:          l2Block.TxHash(),
		ReceiptsRoot:    l2Block.ReceiptHash(),
		LogsBloom:       ethTypes.CreateBloom(receipts),
		Difficulty:      difficulty,
		TotalDifficulty: totalDifficulty,
		Size:            types.ArgUint64(l2Block.Size()),
		Number:          types.ArgUint64(l2Block.NumberU64()),
		GasLimit:        types.ArgUint64(l2Block.GasLimit()),
		GasUsed:         types.ArgUint64(l2Block.GasUsed()),
		Timestamp:       types.ArgUint64(l2Block.Time()),
		ExtraData:       l2Block.Extra(),
		MixHash:         l2Block.MixDigest(),
		Nonce:           rpcBlockNonce,
		Hash:            state.Ptr(l2Block.Hash()),
		GlobalExitRoot:  l2Block.GlobalExitRoot(),
		BlockInfoRoot:   l2Block.BlockInfoRoot(),
		Uncles:          rpcUncles,
		Transactions:    rpcTransactions,
	}

	testCases := []testCase{
		{
			Name:           "Block not found",
			Number:         big.NewInt(123),
			ExpectedResult: nil,
			ExpectedError:  nil,
			SetupMocks: func(m *mocksWrapper, tc *testCase) {
				m.DbTx.
					On("Commit", context.Background()).
					Return(nil).
					Once()

				m.State.
					On("BeginStateTransaction", context.Background()).
					Return(m.DbTx, nil).
					Once()

				m.State.
					On("GetL2BlockByNumber", context.Background(), tc.Number.Uint64(), m.DbTx).
					Return(nil, state.ErrNotFound)
			},
		},
		{
			Name:           "get specific block successfully",
			Number:         big.NewInt(345),
			ExpectedResult: rpcBlock,
			ExpectedError:  nil,
			SetupMocks: func(m *mocksWrapper, tc *testCase) {
				m.DbTx.
					On("Commit", context.Background()).
					Return(nil).
					Once()

				m.State.
					On("BeginStateTransaction", context.Background()).
					Return(m.DbTx, nil).
					Once()

				m.State.
					On("GetL2BlockByNumber", context.Background(), tc.Number.Uint64(), m.DbTx).
					Return(l2Block, nil).
					Once()

				for _, receipt := range receipts {
					m.State.
						On("GetTransactionReceipt", context.Background(), receipt.TxHash, m.DbTx).
						Return(receipt, nil).
						Once()
				}
			},
		},
		{
			Name:           "get latest block successfully",
			Number:         nil,
			ExpectedResult: rpcBlock,
			ExpectedError:  nil,
			SetupMocks: func(m *mocksWrapper, tc *testCase) {
				m.DbTx.
					On("Commit", context.Background()).
					Return(nil).
					Once()

				m.State.
					On("BeginStateTransaction", context.Background()).
					Return(m.DbTx, nil).
					Once()

				m.State.
					On("GetLastL2BlockNumber", context.Background(), m.DbTx).
					Return(uint64(tc.ExpectedResult.Number), nil).
					Once()

				m.State.
					On("GetL2BlockByNumber", context.Background(), uint64(tc.ExpectedResult.Number), m.DbTx).
					Return(l2Block, nil).
					Once()

				for _, receipt := range receipts {
					m.State.
						On("GetTransactionReceipt", context.Background(), receipt.TxHash, m.DbTx).
						Return(receipt, nil).
						Once()
				}
			},
		},
		{
			Name:           "get latest block fails to compute block number",
			Number:         nil,
			ExpectedResult: nil,
			ExpectedError:  types.NewRPCError(types.DefaultErrorCode, "failed to get the last block number from state"),
			SetupMocks: func(m *mocksWrapper, tc *testCase) {
				m.DbTx.
					On("Rollback", context.Background()).
					Return(nil).
					Once()

				m.State.
					On("BeginStateTransaction", context.Background()).
					Return(m.DbTx, nil).
					Once()

				m.State.
					On("GetLastL2BlockNumber", context.Background(), m.DbTx).
					Return(uint64(0), errors.New("failed to get last block number")).
					Once()
			},
		},
		{
			Name:           "get latest block fails to load block by number",
			Number:         nil,
			ExpectedResult: nil,
			ExpectedError:  types.NewRPCError(types.DefaultErrorCode, "couldn't load block from state by number 1"),
			SetupMocks: func(m *mocksWrapper, tc *testCase) {
				m.DbTx.
					On("Rollback", context.Background()).
					Return(nil).
					Once()

				m.State.
					On("BeginStateTransaction", context.Background()).
					Return(m.DbTx, nil).
					Once()

				m.State.
					On("GetLastL2BlockNumber", context.Background(), m.DbTx).
					Return(uint64(1), nil).
					Once()

				m.State.
					On("GetL2BlockByNumber", context.Background(), uint64(1), m.DbTx).
					Return(nil, errors.New("failed to load block by number")).
					Once()
			},
		},
		{
			Name:           "get pending block successfully",
			Number:         common.Big0.SetInt64(int64(types.PendingBlockNumber)),
			ExpectedResult: rpcBlock,
			ExpectedError:  nil,
			SetupMocks: func(m *mocksWrapper, tc *testCase) {
				lastBlockHeader := &ethTypes.Header{Number: big.NewInt(0).SetUint64(uint64(rpcBlock.Number))}
				lastBlockHeader.Number.Sub(lastBlockHeader.Number, big.NewInt(1))
				lastBlock := state.NewL2Block(state.NewL2Header(lastBlockHeader), nil, nil, nil, &trie.StackTrie{})

				tc.ExpectedResult = &types.Block{}
				tc.ExpectedResult.ParentHash = lastBlock.Hash()
				tc.ExpectedResult.Number = types.ArgUint64(lastBlock.Number().Uint64() + 1)
				tc.ExpectedResult.TxRoot = ethTypes.EmptyRootHash
				tc.ExpectedResult.Sha3Uncles = ethTypes.EmptyUncleHash
				tc.ExpectedResult.Size = 501
				tc.ExpectedResult.ExtraData = []byte{}
				rpcBlockNonce := common.LeftPadBytes(big.NewInt(0).Bytes(), 8) //nolint:gomnd
				tc.ExpectedResult.Nonce = rpcBlockNonce

				m.DbTx.
					On("Commit", context.Background()).
					Return(nil).
					Once()

				m.State.
					On("BeginStateTransaction", context.Background()).
					Return(m.DbTx, nil).
					Once()

				m.State.
					On("GetLastL2Block", context.Background(), m.DbTx).
					Return(lastBlock, nil).
					Once()
			},
		},
		{
			Name:           "get pending block fails",
			Number:         common.Big0.SetInt64(int64(types.PendingBlockNumber)),
			ExpectedResult: nil,
			ExpectedError:  types.NewRPCError(types.DefaultErrorCode, "couldn't load last block from state to compute the pending block"),
			SetupMocks: func(m *mocksWrapper, tc *testCase) {
				m.DbTx.
					On("Rollback", context.Background()).
					Return(nil).
					Once()

				m.State.
					On("BeginStateTransaction", context.Background()).
					Return(m.DbTx, nil).
					Once()

				m.State.
					On("GetLastL2Block", context.Background(), m.DbTx).
					Return(nil, errors.New("failed to load last block")).
					Once()
			},
		},
	}

	s, m, _ := newSequencerMockedServer(t)
	defer s.Stop()

	c := client.NewClient(s.ServerURL)

	for _, testCase := range testCases {
		t.Run(testCase.Name, func(t *testing.T) {
			tc := testCase
			testCase.SetupMocks(m, &tc)

			result, err := c.BlockByNumber(context.Background(), tc.Number)

			if result != nil || tc.ExpectedResult != nil {
				assert.Equal(t, tc.ExpectedResult.ParentHash.String(), result.ParentHash.String())
				assert.Equal(t, tc.ExpectedResult.Sha3Uncles.String(), result.Sha3Uncles.String())
				if tc.ExpectedResult.Miner != nil {
					assert.Equal(t, tc.ExpectedResult.Miner.String(), result.Miner.String())
				} else {
					assert.Nil(t, result.Miner)
				}
				assert.Equal(t, tc.ExpectedResult.StateRoot.String(), result.StateRoot.String())
				assert.Equal(t, tc.ExpectedResult.TxRoot.String(), result.TxRoot.String())
				assert.Equal(t, tc.ExpectedResult.ReceiptsRoot.String(), result.ReceiptsRoot.String())
				assert.Equal(t, tc.ExpectedResult.LogsBloom, result.LogsBloom)
				assert.Equal(t, tc.ExpectedResult.Difficulty, result.Difficulty)
				assert.Equal(t, tc.ExpectedResult.TotalDifficulty, result.TotalDifficulty)
				assert.Equal(t, tc.ExpectedResult.Size, result.Size)
				assert.Equal(t, tc.ExpectedResult.Number, result.Number)
				assert.Equal(t, tc.ExpectedResult.GasLimit, result.GasLimit)
				assert.Equal(t, tc.ExpectedResult.GasUsed, result.GasUsed)
				assert.Equal(t, tc.ExpectedResult.Timestamp, result.Timestamp)
				assert.Equal(t, tc.ExpectedResult.ExtraData, result.ExtraData)
				assert.Equal(t, tc.ExpectedResult.MixHash, result.MixHash)
				assert.Equal(t, tc.ExpectedResult.Nonce, result.Nonce)
				if tc.ExpectedResult.Hash != nil {
					assert.Equal(t, tc.ExpectedResult.Hash.String(), result.Hash.String())
				} else {
					assert.Nil(t, result.Hash)
				}
				assert.Equal(t, tc.ExpectedResult.GlobalExitRoot, result.GlobalExitRoot)
				assert.Equal(t, tc.ExpectedResult.BlockInfoRoot, result.BlockInfoRoot)

				assert.Equal(t, len(tc.ExpectedResult.Transactions), len(result.Transactions))
				assert.Equal(t, len(tc.ExpectedResult.Uncles), len(result.Uncles))
			}

			if err != nil || tc.ExpectedError != nil {
				rpcErr := err.(types.RPCError)
				assert.Equal(t, tc.ExpectedError.ErrorCode(), rpcErr.ErrorCode())
				assert.Equal(t, tc.ExpectedError.Error(), rpcErr.Error())
			}
		})
	}
}

func TestGetUncleByBlockHashAndIndex(t *testing.T) {
	s, _, _ := newSequencerMockedServer(t)
	defer s.Stop()

	res, err := s.JSONRPCCall("eth_getUncleByBlockHashAndIndex", common.HexToHash("0x123").Hex(), "0x1")
	require.NoError(t, err)

	assert.Equal(t, float64(1), res.ID)
	assert.Equal(t, "2.0", res.JSONRPC)
	assert.Nil(t, res.Error)

	var result interface{}
	err = json.Unmarshal(res.Result, &result)
	require.NoError(t, err)

	assert.Nil(t, result)
}

func TestGetUncleByBlockNumberAndIndex(t *testing.T) {
	s, _, _ := newSequencerMockedServer(t)
	defer s.Stop()

	res, err := s.JSONRPCCall("eth_getUncleByBlockNumberAndIndex", "0x123", "0x1")
	require.NoError(t, err)

	assert.Equal(t, float64(1), res.ID)
	assert.Equal(t, "2.0", res.JSONRPC)
	assert.Nil(t, res.Error)

	var result interface{}
	err = json.Unmarshal(res.Result, &result)
	require.NoError(t, err)

	assert.Nil(t, result)
}

func TestGetUncleCountByBlockHash(t *testing.T) {
	s, _, _ := newSequencerMockedServer(t)
	defer s.Stop()

	res, err := s.JSONRPCCall("eth_getUncleCountByBlockHash", common.HexToHash("0x123"))
	require.NoError(t, err)

	assert.Equal(t, float64(1), res.ID)
	assert.Equal(t, "2.0", res.JSONRPC)
	assert.Nil(t, res.Error)

	var result types.ArgUint64
	err = json.Unmarshal(res.Result, &result)
	require.NoError(t, err)

	assert.Equal(t, uint64(0), uint64(result))
}

func TestGetUncleCountByBlockNumber(t *testing.T) {
	s, _, _ := newSequencerMockedServer(t)
	defer s.Stop()

	res, err := s.JSONRPCCall("eth_getUncleCountByBlockNumber", "0x123")
	require.NoError(t, err)

	assert.Equal(t, float64(1), res.ID)
	assert.Equal(t, "2.0", res.JSONRPC)
	assert.Nil(t, res.Error)

	var result types.ArgUint64
	err = json.Unmarshal(res.Result, &result)
	require.NoError(t, err)

	assert.Equal(t, uint64(0), uint64(result))
}

func TestGetCode(t *testing.T) {
	s, m, _ := newSequencerMockedServer(t)
	defer s.Stop()

	type testCase struct {
		Name           string
		Params         []interface{}
		ExpectedResult []byte
		ExpectedError  interface{}

		SetupMocks func(m *mocksWrapper, tc *testCase)
	}

	testCases := []testCase{
		{
			Name: "failed to identify the block",
			Params: []interface{}{
				addressArg.String(),
			},
			ExpectedResult: nil,
			ExpectedError:  types.NewRPCError(types.DefaultErrorCode, "failed to get the last block number from state"),

			SetupMocks: func(m *mocksWrapper, tc *testCase) {
				m.DbTx.
					On("Rollback", context.Background()).
					Return(nil).
					Once()

				m.State.
					On("BeginStateTransaction", context.Background()).
					Return(m.DbTx, nil).
					Once()

				m.State.
					On("GetLastL2Block", context.Background(), m.DbTx).
					Return(nil, errors.New("failed to get last block number")).
					Once()
			},
		},
		{
			Name: "failed to get code",
			Params: []interface{}{
				addressArg.String(),
				map[string]interface{}{types.BlockNumberKey: hex.EncodeBig(blockNumOne)},
			},
			ExpectedResult: nil,
			ExpectedError:  types.NewRPCError(types.DefaultErrorCode, "failed to get code"),

			SetupMocks: func(m *mocksWrapper, tc *testCase) {
				m.DbTx.
					On("Rollback", context.Background()).
					Return(nil).
					Once()

				m.State.
					On("BeginStateTransaction", context.Background()).
					Return(m.DbTx, nil).
					Once()

				block := state.NewL2BlockWithHeader(state.NewL2Header(&ethTypes.Header{Number: blockNumOne, Root: blockRoot}))
				m.State.On("GetL2BlockByNumber", context.Background(), blockNumOne.Uint64(), m.DbTx).Return(block, nil).Once()

				m.State.
					On("GetCode", context.Background(), addressArg, blockRoot).
					Return(nil, errors.New("failed to get code")).
					Once()
			},
		},
		{
			Name: "code not found",
			Params: []interface{}{
				addressArg.String(),
				map[string]interface{}{types.BlockNumberKey: hex.EncodeBig(blockNumOne)},
			},
			ExpectedResult: []byte{},
			ExpectedError:  nil,

			SetupMocks: func(m *mocksWrapper, tc *testCase) {
				m.DbTx.
					On("Commit", context.Background()).
					Return(nil).
					Once()

				m.State.
					On("BeginStateTransaction", context.Background()).
					Return(m.DbTx, nil).
					Once()

				block := state.NewL2BlockWithHeader(state.NewL2Header(&ethTypes.Header{Number: blockNumOne, Root: blockRoot}))
				m.State.On("GetL2BlockByNumber", context.Background(), blockNumOne.Uint64(), m.DbTx).Return(block, nil).Once()

				m.State.
					On("GetCode", context.Background(), addressArg, blockRoot).
					Return(nil, state.ErrNotFound).
					Once()
			},
		},
		{
			Name: "get code successfully",
			Params: []interface{}{
				addressArg.String(),
				map[string]interface{}{types.BlockNumberKey: hex.EncodeBig(blockNumOne)},
			},
			ExpectedResult: []byte{1, 2, 3},
			ExpectedError:  nil,

			SetupMocks: func(m *mocksWrapper, tc *testCase) {
				m.DbTx.
					On("Commit", context.Background()).
					Return(nil).
					Once()

				m.State.
					On("BeginStateTransaction", context.Background()).
					Return(m.DbTx, nil).
					Once()

				block := state.NewL2BlockWithHeader(state.NewL2Header(&ethTypes.Header{Number: blockNumOne, Root: blockRoot}))
				m.State.On("GetL2BlockByNumber", context.Background(), blockNumOne.Uint64(), m.DbTx).Return(block, nil).Once()

				m.State.
					On("GetCode", context.Background(), addressArg, blockRoot).
					Return(tc.ExpectedResult, nil).
					Once()
			},
		},
		{
			Name: "get code successfully by block hash with EIP-1898",
			Params: []interface{}{
				addressArg.String(),
				map[string]interface{}{types.BlockHashKey: blockHash.String()},
			},
			ExpectedResult: []byte{1, 2, 3},
			ExpectedError:  nil,
			SetupMocks: func(m *mocksWrapper, tc *testCase) {
				m.DbTx.
					On("Commit", context.Background()).
					Return(nil).
					Once()

				m.State.
					On("BeginStateTransaction", context.Background()).
					Return(m.DbTx, nil).
					Once()

				block := state.NewL2BlockWithHeader(state.NewL2Header(&ethTypes.Header{Number: blockNumTen, Root: blockRoot}))
				m.State.
					On("GetL2BlockByHash", context.Background(), blockHash, m.DbTx).
					Return(block, nil).
					Once()

				m.State.
					On("GetCode", context.Background(), addressArg, blockRoot).
					Return(tc.ExpectedResult, nil).
					Once()
			},
		},
	}

	for _, testCase := range testCases {
		t.Run(testCase.Name, func(t *testing.T) {
			tc := testCase
			tc.SetupMocks(m, &tc)

			res, err := s.JSONRPCCall("eth_getCode", tc.Params...)
			require.NoError(t, err)

			if tc.ExpectedResult != nil {
				require.NotNil(t, res.Result)
				require.Nil(t, res.Error)

				var codeStr string
				err = json.Unmarshal(res.Result, &codeStr)
				require.NoError(t, err)

				code, err := hex.DecodeString(codeStr[2:])
				require.NoError(t, err)
				assert.Equal(t, tc.ExpectedResult, code)
			}

			if tc.ExpectedError != nil {
				if expectedErr, ok := tc.ExpectedError.(*types.RPCError); ok {
					assert.Equal(t, expectedErr.ErrorCode(), res.Error.Code)
					assert.Equal(t, expectedErr.Error(), res.Error.Message)
				} else {
					assert.Equal(t, tc.ExpectedError, err)
				}
			}
		})
	}
}

func TestGetStorageAt(t *testing.T) {
	s, m, _ := newSequencerMockedServer(t)
	defer s.Stop()

	type testCase struct {
		Name           string
		Params         []interface{}
		ExpectedResult []byte
		ExpectedError  *types.RPCError

		SetupMocks func(m *mocksWrapper, tc *testCase)
	}

	testCases := []testCase{
		{
			Name: "failed to identify the block",
			Params: []interface{}{
				addressArg.String(),
				keyArg.String(),
			},
			ExpectedResult: nil,
			ExpectedError:  types.NewRPCError(types.DefaultErrorCode, "failed to get the last block number from state"),

			SetupMocks: func(m *mocksWrapper, tc *testCase) {
				m.DbTx.
					On("Rollback", context.Background()).
					Return(nil).
					Once()

				m.State.
					On("BeginStateTransaction", context.Background()).
					Return(m.DbTx, nil).
					Once()

				m.State.
					On("GetLastL2Block", context.Background(), m.DbTx).
					Return(nil, errors.New("failed to get last block number")).
					Once()
			},
		},
		{
			Name: "failed to get storage at",
			Params: []interface{}{
				addressArg.String(),
				keyArg.String(),
				map[string]interface{}{
					types.BlockNumberKey: hex.EncodeBig(blockNumOne),
				},
			},
			ExpectedResult: nil,
			ExpectedError:  types.NewRPCError(types.DefaultErrorCode, "failed to get storage value from state"),

			SetupMocks: func(m *mocksWrapper, tc *testCase) {
				m.DbTx.
					On("Rollback", context.Background()).
					Return(nil).
					Once()

				m.State.
					On("BeginStateTransaction", context.Background()).
					Return(m.DbTx, nil).
					Once()

				blockNumber := big.NewInt(1)
				block := state.NewL2BlockWithHeader(state.NewL2Header(&ethTypes.Header{Number: blockNumber, Root: blockRoot}))
				m.State.On("GetL2BlockByNumber", context.Background(), blockNumber.Uint64(), m.DbTx).Return(block, nil).Once()

				m.State.
					On("GetStorageAt", context.Background(), addressArg, keyArg.Big(), blockRoot).
					Return(nil, errors.New("failed to get storage at")).
					Once()
			},
		},
		{
			Name: "code not found",
			Params: []interface{}{
				addressArg.String(),
				keyArg.String(),
				map[string]interface{}{
					types.BlockNumberKey: hex.EncodeBig(blockNumOne),
				},
			},
			ExpectedResult: common.Hash{}.Bytes(),
			ExpectedError:  nil,

			SetupMocks: func(m *mocksWrapper, tc *testCase) {
				m.DbTx.
					On("Commit", context.Background()).
					Return(nil).
					Once()

				m.State.
					On("BeginStateTransaction", context.Background()).
					Return(m.DbTx, nil).
					Once()

				blockNumber := big.NewInt(1)
				block := state.NewL2BlockWithHeader(state.NewL2Header(&ethTypes.Header{Number: blockNumber, Root: blockRoot}))
				m.State.On("GetL2BlockByNumber", context.Background(), blockNumber.Uint64(), m.DbTx).Return(block, nil).Once()

				m.State.
					On("GetStorageAt", context.Background(), addressArg, keyArg.Big(), blockRoot).
					Return(nil, state.ErrNotFound).
					Once()
			},
		},
		{
			Name: "get code successfully",
			Params: []interface{}{
				addressArg.String(),
				keyArg.String(),
				map[string]interface{}{
					types.BlockNumberKey: hex.EncodeBig(blockNumOne),
				},
			},
			ExpectedResult: common.BigToHash(big.NewInt(123)).Bytes(),
			ExpectedError:  nil,

			SetupMocks: func(m *mocksWrapper, tc *testCase) {
				m.DbTx.
					On("Commit", context.Background()).
					Return(nil).
					Once()

				m.State.
					On("BeginStateTransaction", context.Background()).
					Return(m.DbTx, nil).
					Once()

				blockNumber := big.NewInt(1)
				block := state.NewL2BlockWithHeader(state.NewL2Header(&ethTypes.Header{Number: blockNumber, Root: blockRoot}))
				m.State.On("GetL2BlockByNumber", context.Background(), blockNumber.Uint64(), m.DbTx).Return(block, nil).Once()

				m.State.
					On("GetStorageAt", context.Background(), addressArg, keyArg.Big(), blockRoot).
					Return(big.NewInt(123), nil).
					Once()
			},
		},
		{
			Name: "get code by block hash successfully with EIP-1898",
			Params: []interface{}{
				addressArg.String(),
				keyArg.String(),
				map[string]interface{}{
					types.BlockHashKey: blockHash.String(),
				},
			},
			ExpectedResult: common.BigToHash(big.NewInt(123)).Bytes(),
			ExpectedError:  nil,

			SetupMocks: func(m *mocksWrapper, tc *testCase) {
				m.DbTx.
					On("Commit", context.Background()).
					Return(nil).
					Once()

				m.State.
					On("BeginStateTransaction", context.Background()).
					Return(m.DbTx, nil).
					Once()

				block := state.NewL2BlockWithHeader(state.NewL2Header(&ethTypes.Header{Number: blockNumTen, Root: blockRoot}))
				m.State.
					On("GetL2BlockByHash", context.Background(), blockHash, m.DbTx).
					Return(block, nil).
					Once()

				m.State.
					On("GetStorageAt", context.Background(), addressArg, keyArg.Big(), blockRoot).
					Return(big.NewInt(123), nil).
					Once()
			},
		},
	}

	for _, testCase := range testCases {
		t.Run(testCase.Name, func(t *testing.T) {
			tc := testCase
			tc.SetupMocks(m, &tc)
			res, err := s.JSONRPCCall("eth_getStorageAt", tc.Params...)
			require.NoError(t, err)
			if tc.ExpectedResult != nil {
				require.NotNil(t, res.Result)
				require.Nil(t, res.Error)

				var storage common.Hash
				err = json.Unmarshal(res.Result, &storage)
				require.NoError(t, err)
				assert.Equal(t, tc.ExpectedResult, storage.Bytes())
			}

			if tc.ExpectedError != nil {
				assert.Equal(t, tc.ExpectedError.ErrorCode(), res.Error.Code)
				assert.Equal(t, tc.ExpectedError.Error(), res.Error.Message)
			}
		})
	}
}

func TestGetCompilers(t *testing.T) {
	s, _, _ := newSequencerMockedServer(t)
	defer s.Stop()

	res, err := s.JSONRPCCall("eth_getCompilers")
	require.NoError(t, err)

	assert.Equal(t, float64(1), res.ID)
	assert.Equal(t, "2.0", res.JSONRPC)
	assert.Nil(t, res.Error)

	var result []interface{}
	err = json.Unmarshal(res.Result, &result)
	require.NoError(t, err)

	assert.Equal(t, 0, len(result))
}

func TestSyncing(t *testing.T) {
	s, m, c := newSequencerMockedServer(t)
	defer s.Stop()

	type testCase struct {
		Name           string
		ExpectedResult *ethereum.SyncProgress
		ExpectedError  types.Error
		SetupMocks     func(m *mocksWrapper, tc testCase)
	}

	testCases := []testCase{
		{
			Name:           "failed to get last l2 block number",
			ExpectedResult: nil,
			ExpectedError:  types.NewRPCError(types.DefaultErrorCode, "failed to get last block number from state"),
			SetupMocks: func(m *mocksWrapper, tc testCase) {
				m.DbTx.
					On("Rollback", context.Background()).
					Return(nil).
					Once()

				m.State.
					On("BeginStateTransaction", context.Background()).
					Return(m.DbTx, nil).
					Once()

				m.State.
					On("GetLastL2BlockNumber", context.Background(), m.DbTx).
					Return(uint64(0), errors.New("failed to get last l2 block number from state")).
					Once()
			},
		},
		{
			Name:           "failed to get syncing information",
			ExpectedResult: nil,
			ExpectedError:  types.NewRPCError(types.DefaultErrorCode, "failed to get syncing info from state"),
			SetupMocks: func(m *mocksWrapper, tc testCase) {
				m.DbTx.
					On("Rollback", context.Background()).
					Return(nil).
					Once()

				m.State.
					On("BeginStateTransaction", context.Background()).
					Return(m.DbTx, nil).
					Once()

				m.State.
					On("GetLastL2BlockNumber", context.Background(), m.DbTx).
					Return(uint64(10), nil).
					Once()

				m.State.
					On("GetSyncingInfo", context.Background(), m.DbTx).
					Return(state.SyncingInfo{}, errors.New("failed to get syncing info from state")).
					Once()
			},
		},
		{
			Name:           "get syncing information successfully while syncing",
			ExpectedResult: &ethereum.SyncProgress{StartingBlock: 1, CurrentBlock: 2, HighestBlock: 3},
			ExpectedError:  nil,
			SetupMocks: func(m *mocksWrapper, tc testCase) {
				m.DbTx.
					On("Commit", context.Background()).
					Return(nil).
					Once()

				m.State.
					On("BeginStateTransaction", context.Background()).
					Return(m.DbTx, nil).
					Once()

				m.State.
					On("GetLastL2BlockNumber", context.Background(), m.DbTx).
					Return(uint64(10), nil).
					Once()

				m.State.
					On("GetSyncingInfo", context.Background(), m.DbTx).
					Return(state.SyncingInfo{InitialSyncingBlock: 1, CurrentBlockNumber: 2, LastBlockNumberSeen: 3, LastBlockNumberConsolidated: 3}, nil).
					Once()
			},
		},
		{
			Name:           "get syncing information successfully when synced",
			ExpectedResult: nil,
			ExpectedError:  nil,
			SetupMocks: func(m *mocksWrapper, tc testCase) {
				m.DbTx.
					On("Commit", context.Background()).
					Return(nil).
					Once()

				m.State.
					On("BeginStateTransaction", context.Background()).
					Return(m.DbTx, nil).
					Once()

				m.State.
					On("GetLastL2BlockNumber", context.Background(), m.DbTx).
					Return(uint64(10), nil).
					Once()

				m.State.
					On("GetSyncingInfo", context.Background(), m.DbTx).
					Return(state.SyncingInfo{InitialSyncingBlock: 1, CurrentBlockNumber: 1, LastBlockNumberSeen: 1, LastBlockNumberConsolidated: 1}, nil).
					Once()
			},
		},
		{
			Name:           "get syncing information successfully when synced and trusted state is ahead",
			ExpectedResult: nil,
			ExpectedError:  nil,
			SetupMocks: func(m *mocksWrapper, tc testCase) {
				m.DbTx.
					On("Commit", context.Background()).
					Return(nil).
					Once()

				m.State.
					On("BeginStateTransaction", context.Background()).
					Return(m.DbTx, nil).
					Once()

				m.State.
					On("GetLastL2BlockNumber", context.Background(), m.DbTx).
					Return(uint64(10), nil).
					Once()

				m.State.
					On("GetSyncingInfo", context.Background(), m.DbTx).
					Return(state.SyncingInfo{InitialSyncingBlock: 1, CurrentBlockNumber: 2, LastBlockNumberSeen: 1, LastBlockNumberConsolidated: 1}, nil).
					Once()
			},
		},
	}

	for _, testCase := range testCases {
		t.Run(testCase.Name, func(t *testing.T) {
			testCase.SetupMocks(m, testCase)
			result, err := c.SyncProgress(context.Background())

			if result != nil || testCase.ExpectedResult != nil {
				assert.Equal(t, testCase.ExpectedResult.StartingBlock, result.StartingBlock)
				assert.Equal(t, testCase.ExpectedResult.CurrentBlock, result.CurrentBlock)
				assert.Equal(t, testCase.ExpectedResult.HighestBlock, result.HighestBlock)
			}

			if err != nil || testCase.ExpectedError != nil {
				if expectedErr, ok := testCase.ExpectedError.(*types.RPCError); ok {
					rpcErr := err.(rpc.Error)
					assert.Equal(t, expectedErr.ErrorCode(), rpcErr.ErrorCode())
					assert.Equal(t, expectedErr.Error(), rpcErr.Error())
				} else {
					assert.Equal(t, testCase.ExpectedError, err)
				}
			}
		})
	}
}

func TestGetTransactionL2onByBlockHashAndIndex(t *testing.T) {
	s, m, c := newSequencerMockedServer(t)
	defer s.Stop()

	type testCase struct {
		Name  string
		Hash  common.Hash
		Index uint

		ExpectedResult *ethTypes.Transaction
		ExpectedError  interface{}
		SetupMocks     func(m *mocksWrapper, tc testCase)
	}

	tx := ethTypes.NewTransaction(1, common.HexToAddress("0x111"), big.NewInt(2), 3, big.NewInt(4), []byte{5, 6, 7, 8})
	privateKey, err := crypto.GenerateKey()
	require.NoError(t, err)
	auth, err := bind.NewKeyedTransactorWithChainID(privateKey, big.NewInt(1))
	require.NoError(t, err)
	signedTx, err := auth.Signer(auth.From, tx)
	require.NoError(t, err)

	testCases := []testCase{
		{
			Name:           "Get Tx Successfully",
			Hash:           common.HexToHash("0x999"),
			Index:          uint(1),
			ExpectedResult: signedTx,
			ExpectedError:  nil,
			SetupMocks: func(m *mocksWrapper, tc testCase) {
				tx := tc.ExpectedResult
				m.DbTx.
					On("Commit", context.Background()).
					Return(nil).
					Once()

				m.State.
					On("BeginStateTransaction", context.Background()).
					Return(m.DbTx, nil).
					Once()

				m.State.
					On("GetTransactionByL2BlockHashAndIndex", context.Background(), tc.Hash, uint64(tc.Index), m.DbTx).
					Return(tx, nil).
					Once()

				receipt := ethTypes.NewReceipt([]byte{}, false, 0)
				receipt.BlockHash = common.Hash{}
				receipt.BlockNumber = big.NewInt(1)
				receipt.TransactionIndex = tc.Index

				m.State.
					On("GetTransactionReceipt", context.Background(), tx.Hash(), m.DbTx).
					Return(receipt, nil).
					Once()
			},
		},
		{
			Name:           "Tx not found",
			Hash:           common.HexToHash("0x999"),
			Index:          uint(1),
			ExpectedResult: nil,
			ExpectedError:  ethereum.NotFound,
			SetupMocks: func(m *mocksWrapper, tc testCase) {
				m.DbTx.
					On("Commit", context.Background()).
					Return(nil).
					Once()

				m.State.
					On("BeginStateTransaction", context.Background()).
					Return(m.DbTx, nil).
					Once()

				m.State.
					On("GetTransactionByL2BlockHashAndIndex", context.Background(), tc.Hash, uint64(tc.Index), m.DbTx).
					Return(nil, state.ErrNotFound).
					Once()
			},
		},
		{
			Name:           "Get Tx fail to get tx from state",
			Hash:           common.HexToHash("0x999"),
			Index:          uint(1),
			ExpectedResult: nil,
			ExpectedError:  types.NewRPCError(types.DefaultErrorCode, "failed to get transaction"),
			SetupMocks: func(m *mocksWrapper, tc testCase) {
				m.DbTx.
					On("Rollback", context.Background()).
					Return(nil).
					Once()

				m.State.
					On("BeginStateTransaction", context.Background()).
					Return(m.DbTx, nil).
					Once()

				m.State.
					On("GetTransactionByL2BlockHashAndIndex", context.Background(), tc.Hash, uint64(tc.Index), m.DbTx).
					Return(nil, errors.New("failed to get transaction by block and index from state")).
					Once()
			},
		},
		{
			Name:           "Tx found but receipt not found",
			Hash:           common.HexToHash("0x999"),
			Index:          uint(1),
			ExpectedResult: nil,
			ExpectedError:  ethereum.NotFound,
			SetupMocks: func(m *mocksWrapper, tc testCase) {
				tx := ethTypes.NewTransaction(0, common.Address{}, big.NewInt(0), 0, big.NewInt(0), []byte{})
				m.DbTx.
					On("Commit", context.Background()).
					Return(nil).
					Once()

				m.State.
					On("BeginStateTransaction", context.Background()).
					Return(m.DbTx, nil).
					Once()

				m.State.
					On("GetTransactionByL2BlockHashAndIndex", context.Background(), tc.Hash, uint64(tc.Index), m.DbTx).
					Return(tx, nil).
					Once()

				m.State.
					On("GetTransactionReceipt", context.Background(), tx.Hash(), m.DbTx).
					Return(nil, state.ErrNotFound).
					Once()
			},
		},
		{
			Name:           "Get Tx fail to get tx receipt from state",
			Hash:           common.HexToHash("0x999"),
			Index:          uint(1),
			ExpectedResult: nil,
			ExpectedError:  types.NewRPCError(types.DefaultErrorCode, "failed to get transaction receipt"),
			SetupMocks: func(m *mocksWrapper, tc testCase) {
				tx := ethTypes.NewTransaction(0, common.Address{}, big.NewInt(0), 0, big.NewInt(0), []byte{})
				m.DbTx.
					On("Rollback", context.Background()).
					Return(nil).
					Once()

				m.State.
					On("BeginStateTransaction", context.Background()).
					Return(m.DbTx, nil).
					Once()

				m.State.
					On("GetTransactionByL2BlockHashAndIndex", context.Background(), tc.Hash, uint64(tc.Index), m.DbTx).
					Return(tx, nil).
					Once()

				m.State.
					On("GetTransactionReceipt", context.Background(), tx.Hash(), m.DbTx).
					Return(nil, errors.New("failed to get transaction receipt from state")).
					Once()
			},
		},
	}

	for _, testCase := range testCases {
		t.Run(testCase.Name, func(t *testing.T) {
			tc := testCase
			tc.SetupMocks(m, tc)

			result, err := c.TransactionInBlock(context.Background(), tc.Hash, tc.Index)

			if result != nil || testCase.ExpectedResult != nil {
				assert.Equal(t, testCase.ExpectedResult.Hash(), result.Hash())
			}

			if err != nil || testCase.ExpectedError != nil {
				if expectedErr, ok := testCase.ExpectedError.(*types.RPCError); ok {
					rpcErr := err.(rpc.Error)
					assert.Equal(t, expectedErr.ErrorCode(), rpcErr.ErrorCode())
					assert.Equal(t, expectedErr.Error(), rpcErr.Error())
				} else {
					assert.Equal(t, testCase.ExpectedError, err)
				}
			}
		})
	}
}

func TestGetTransactionByBlockNumberAndIndex(t *testing.T) {
	s, m, _ := newSequencerMockedServer(t)
	defer s.Stop()

	type testCase struct {
		Name        string
		BlockNumber string
		Index       uint

		ExpectedResult *ethTypes.Transaction
		ExpectedError  types.Error
		SetupMocks     func(m *mocksWrapper, tc testCase)
	}

	tx := ethTypes.NewTransaction(1, common.HexToAddress("0x111"), big.NewInt(2), 3, big.NewInt(4), []byte{5, 6, 7, 8})
	privateKey, err := crypto.GenerateKey()
	require.NoError(t, err)
	auth, err := bind.NewKeyedTransactorWithChainID(privateKey, big.NewInt(1))
	require.NoError(t, err)
	signedTx, err := auth.Signer(auth.From, tx)
	require.NoError(t, err)

	testCases := []testCase{
		{
			Name:           "Get Tx Successfully",
			BlockNumber:    "0x1",
			Index:          uint(0),
			ExpectedResult: signedTx,
			ExpectedError:  nil,
			SetupMocks: func(m *mocksWrapper, tc testCase) {
				tx := tc.ExpectedResult
				blockNumber, _ := encoding.DecodeUint64orHex(&tc.BlockNumber)
				m.DbTx.
					On("Commit", context.Background()).
					Return(nil).
					Once()

				m.State.
					On("BeginStateTransaction", context.Background()).
					Return(m.DbTx, nil).
					Once()

				m.State.
					On("GetTransactionByL2BlockNumberAndIndex", context.Background(), blockNumber, uint64(tc.Index), m.DbTx).
					Return(tx, nil).
					Once()

				receipt := ethTypes.NewReceipt([]byte{}, false, 0)
				receipt.BlockHash = common.Hash{}
				receipt.BlockNumber = big.NewInt(1)
				receipt.TransactionIndex = tc.Index
				m.State.
					On("GetTransactionReceipt", context.Background(), tx.Hash(), m.DbTx).
					Return(receipt, nil).
					Once()
			},
		},
		{
			Name:           "failed to identify block number",
			BlockNumber:    latest,
			Index:          uint(0),
			ExpectedResult: nil,
			ExpectedError:  types.NewRPCError(types.DefaultErrorCode, "failed to get the last block number from state"),
			SetupMocks: func(m *mocksWrapper, tc testCase) {
				m.DbTx.
					On("Rollback", context.Background()).
					Return(nil).
					Once()

				m.State.
					On("BeginStateTransaction", context.Background()).
					Return(m.DbTx, nil).
					Once()

				m.State.
					On("GetLastL2BlockNumber", context.Background(), m.DbTx).
					Return(uint64(0), errors.New("failed to get last block number")).
					Once()
			},
		},
		{
			Name:           "Tx not found",
			BlockNumber:    "0x1",
			Index:          uint(0),
			ExpectedResult: nil,
			ExpectedError:  nil,
			SetupMocks: func(m *mocksWrapper, tc testCase) {
				blockNumber, _ := encoding.DecodeUint64orHex(&tc.BlockNumber)
				m.DbTx.
					On("Commit", context.Background()).
					Return(nil).
					Once()

				m.State.
					On("BeginStateTransaction", context.Background()).
					Return(m.DbTx, nil).
					Once()

				m.State.
					On("GetTransactionByL2BlockNumberAndIndex", context.Background(), blockNumber, uint64(tc.Index), m.DbTx).
					Return(nil, state.ErrNotFound).
					Once()
			},
		},
		{
			Name:           "Get Tx fail to get tx from state",
			BlockNumber:    "0x1",
			Index:          uint(0),
			ExpectedResult: nil,
			ExpectedError:  types.NewRPCError(types.DefaultErrorCode, "failed to get transaction"),
			SetupMocks: func(m *mocksWrapper, tc testCase) {
				blockNumber, _ := encoding.DecodeUint64orHex(&tc.BlockNumber)
				m.DbTx.
					On("Rollback", context.Background()).
					Return(nil).
					Once()

				m.State.
					On("BeginStateTransaction", context.Background()).
					Return(m.DbTx, nil).
					Once()

				m.State.
					On("GetTransactionByL2BlockNumberAndIndex", context.Background(), blockNumber, uint64(tc.Index), m.DbTx).
					Return(nil, errors.New("failed to get transaction by block and index from state")).
					Once()
			},
		},
		{
			Name:           "Tx found but receipt not found",
			BlockNumber:    "0x1",
			Index:          uint(0),
			ExpectedResult: nil,
			ExpectedError:  nil,
			SetupMocks: func(m *mocksWrapper, tc testCase) {
				tx := ethTypes.NewTransaction(0, common.Address{}, big.NewInt(0), 0, big.NewInt(0), []byte{})

				blockNumber, _ := encoding.DecodeUint64orHex(&tc.BlockNumber)
				m.DbTx.
					On("Commit", context.Background()).
					Return(nil).
					Once()

				m.State.
					On("BeginStateTransaction", context.Background()).
					Return(m.DbTx, nil).
					Once()

				m.State.
					On("GetTransactionByL2BlockNumberAndIndex", context.Background(), blockNumber, uint64(tc.Index), m.DbTx).
					Return(tx, nil).
					Once()

				m.State.
					On("GetTransactionReceipt", context.Background(), tx.Hash(), m.DbTx).
					Return(nil, state.ErrNotFound).
					Once()
			},
		},
		{
			Name:           "Get Tx fail to get tx receipt from state",
			BlockNumber:    "0x1",
			Index:          uint(0),
			ExpectedResult: nil,
			ExpectedError:  types.NewRPCError(types.DefaultErrorCode, "failed to get transaction receipt"),
			SetupMocks: func(m *mocksWrapper, tc testCase) {
				tx := ethTypes.NewTransaction(0, common.Address{}, big.NewInt(0), 0, big.NewInt(0), []byte{})

				blockNumber, _ := encoding.DecodeUint64orHex(&tc.BlockNumber)
				m.DbTx.
					On("Rollback", context.Background()).
					Return(nil).
					Once()

				m.State.
					On("BeginStateTransaction", context.Background()).
					Return(m.DbTx, nil).
					Once()

				m.State.
					On("GetTransactionByL2BlockNumberAndIndex", context.Background(), blockNumber, uint64(tc.Index), m.DbTx).
					Return(tx, nil).
					Once()

				m.State.
					On("GetTransactionReceipt", context.Background(), tx.Hash(), m.DbTx).
					Return(nil, errors.New("failed to get transaction receipt from state")).
					Once()
			},
		},
	}

	for _, testCase := range testCases {
		t.Run(testCase.Name, func(t *testing.T) {
			tc := testCase
			tc.SetupMocks(m, tc)

			res, err := s.JSONRPCCall("eth_getTransactionByBlockNumberAndIndex", tc.BlockNumber, tc.Index)
			require.NoError(t, err)
			assert.Equal(t, float64(1), res.ID)
			assert.Equal(t, "2.0", res.JSONRPC)

			if res.Result != nil {
				var result interface{}
				err = json.Unmarshal(res.Result, &result)
				require.NoError(t, err)

				if result != nil || testCase.ExpectedResult != nil {
					var tx ethTypes.Transaction
					err = json.Unmarshal(res.Result, &tx)
					require.NoError(t, err)
					assert.Equal(t, testCase.ExpectedResult.Hash(), tx.Hash())
				}
			}

			if res.Error != nil || testCase.ExpectedError != nil {
				assert.Equal(t, testCase.ExpectedError.ErrorCode(), res.Error.Code)
				assert.Equal(t, testCase.ExpectedError.Error(), res.Error.Message)
			}
		})
	}
}

func TestGetTransactionByHash(t *testing.T) {
	s, m, c := newSequencerMockedServer(t)
	defer s.Stop()

	type testCase struct {
		Name            string
		Hash            common.Hash
		ExpectedPending bool
		ExpectedResult  *ethTypes.Transaction
		ExpectedError   interface{}
		SetupMocks      func(m *mocksWrapper, tc testCase)
	}

	tx := ethTypes.NewTransaction(1, common.HexToAddress("0x111"), big.NewInt(2), 3, big.NewInt(4), []byte{5, 6, 7, 8})
	privateKey, err := crypto.GenerateKey()
	require.NoError(t, err)
	auth, err := bind.NewKeyedTransactorWithChainID(privateKey, big.NewInt(1))
	require.NoError(t, err)
	signedTx, err := auth.Signer(auth.From, tx)
	require.NoError(t, err)

	testCases := []testCase{
		{
			Name:            "Get TX Successfully from state",
			Hash:            common.HexToHash("0x123"),
			ExpectedPending: false,
			ExpectedResult:  signedTx,
			ExpectedError:   nil,
			SetupMocks: func(m *mocksWrapper, tc testCase) {
				m.DbTx.
					On("Commit", context.Background()).
					Return(nil).
					Once()

				m.State.
					On("BeginStateTransaction", context.Background()).
					Return(m.DbTx, nil).
					Once()

				m.State.
					On("GetTransactionByHash", context.Background(), tc.Hash, m.DbTx).
					Return(tc.ExpectedResult, nil).
					Once()

				receipt := ethTypes.NewReceipt([]byte{}, false, 0)
				receipt.BlockHash = common.Hash{}
				receipt.BlockNumber = big.NewInt(1)

				m.State.
					On("GetTransactionReceipt", context.Background(), tc.Hash, m.DbTx).
					Return(receipt, nil).
					Once()
			},
		},
		{
			Name:            "Get TX Successfully from pool",
			Hash:            common.HexToHash("0x123"),
			ExpectedPending: true,
			ExpectedResult:  ethTypes.NewTransaction(1, common.Address{}, big.NewInt(1), 1, big.NewInt(1), []byte{}),
			ExpectedError:   nil,
			SetupMocks: func(m *mocksWrapper, tc testCase) {
				m.DbTx.
					On("Commit", context.Background()).
					Return(nil).
					Once()

				m.State.
					On("BeginStateTransaction", context.Background()).
					Return(m.DbTx, nil).
					Once()

				m.State.
					On("GetTransactionByHash", context.Background(), tc.Hash, m.DbTx).
					Return(nil, state.ErrNotFound).
					Once()

				m.Pool.
					On("GetTransactionByHash", context.Background(), tc.Hash).
					Return(&pool.Transaction{Transaction: *tc.ExpectedResult, Status: pool.TxStatusPending}, nil).
					Once()
			},
		},
		{
			Name:            "TX Not Found",
			Hash:            common.HexToHash("0x123"),
			ExpectedPending: false,
			ExpectedResult:  nil,
			ExpectedError:   ethereum.NotFound,
			SetupMocks: func(m *mocksWrapper, tc testCase) {
				m.DbTx.
					On("Commit", context.Background()).
					Return(nil).
					Once()

				m.State.
					On("BeginStateTransaction", context.Background()).
					Return(m.DbTx, nil).
					Once()

				m.State.
					On("GetTransactionByHash", context.Background(), tc.Hash, m.DbTx).
					Return(nil, state.ErrNotFound).
					Once()

				m.Pool.
					On("GetTransactionByHash", context.Background(), tc.Hash).
					Return(nil, pool.ErrNotFound).
					Once()
			},
		},
		{
			Name:            "TX failed to load from the state",
			Hash:            common.HexToHash("0x123"),
			ExpectedPending: false,
			ExpectedResult:  nil,
			ExpectedError:   types.NewRPCError(types.DefaultErrorCode, "failed to load transaction by hash from state"),
			SetupMocks: func(m *mocksWrapper, tc testCase) {
				m.DbTx.
					On("Rollback", context.Background()).
					Return(nil).
					Once()

				m.State.
					On("BeginStateTransaction", context.Background()).
					Return(m.DbTx, nil).
					Once()

				m.State.
					On("GetTransactionByHash", context.Background(), tc.Hash, m.DbTx).
					Return(nil, errors.New("failed to load transaction by hash from state")).
					Once()
			},
		},
		{
			Name:            "TX failed to load from the pool",
			Hash:            common.HexToHash("0x123"),
			ExpectedPending: false,
			ExpectedResult:  nil,
			ExpectedError:   types.NewRPCError(types.DefaultErrorCode, "failed to load transaction by hash from pool"),
			SetupMocks: func(m *mocksWrapper, tc testCase) {
				m.DbTx.
					On("Rollback", context.Background()).
					Return(nil).
					Once()

				m.State.
					On("BeginStateTransaction", context.Background()).
					Return(m.DbTx, nil).
					Once()

				m.State.
					On("GetTransactionByHash", context.Background(), tc.Hash, m.DbTx).
					Return(nil, state.ErrNotFound).
					Once()

				m.Pool.
					On("GetTransactionByHash", context.Background(), tc.Hash).
					Return(nil, errors.New("failed to load transaction by hash from pool")).
					Once()
			},
		},
		{
			Name:            "TX receipt Not Found",
			Hash:            common.HexToHash("0x123"),
			ExpectedPending: false,
			ExpectedResult:  nil,
			ExpectedError:   types.NewRPCError(types.DefaultErrorCode, "transaction receipt not found"),
			SetupMocks: func(m *mocksWrapper, tc testCase) {
				tx := &ethTypes.Transaction{}
				m.DbTx.
					On("Rollback", context.Background()).
					Return(nil).
					Once()

				m.State.
					On("BeginStateTransaction", context.Background()).
					Return(m.DbTx, nil).
					Once()

				m.State.
					On("GetTransactionByHash", context.Background(), tc.Hash, m.DbTx).
					Return(tx, nil).
					Once()

				m.State.
					On("GetTransactionReceipt", context.Background(), tc.Hash, m.DbTx).
					Return(nil, state.ErrNotFound).
					Once()
			},
		},
		{
			Name:            "TX receipt failed to load",
			Hash:            common.HexToHash("0x123"),
			ExpectedPending: false,
			ExpectedResult:  nil,
			ExpectedError:   types.NewRPCError(types.DefaultErrorCode, "failed to load transaction receipt from state"),
			SetupMocks: func(m *mocksWrapper, tc testCase) {
				tx := &ethTypes.Transaction{}
				m.DbTx.
					On("Rollback", context.Background()).
					Return(nil).
					Once()

				m.State.
					On("BeginStateTransaction", context.Background()).
					Return(m.DbTx, nil).
					Once()

				m.State.
					On("GetTransactionByHash", context.Background(), tc.Hash, m.DbTx).
					Return(tx, nil).
					Once()

				m.State.
					On("GetTransactionReceipt", context.Background(), tc.Hash, m.DbTx).
					Return(nil, errors.New("failed to load transaction receipt from state")).
					Once()
			},
		},
	}

	for _, testCase := range testCases {
		t.Run(testCase.Name, func(t *testing.T) {
			tc := testCase
			tc.SetupMocks(m, tc)

			result, pending, err := c.TransactionByHash(context.Background(), testCase.Hash)
			assert.Equal(t, testCase.ExpectedPending, pending)

			if result != nil || testCase.ExpectedResult != nil {
				assert.Equal(t, testCase.ExpectedResult.Hash(), result.Hash())
			}

			if err != nil || testCase.ExpectedError != nil {
				if expectedErr, ok := testCase.ExpectedError.(*types.RPCError); ok {
					rpcErr := err.(rpc.Error)
					assert.Equal(t, expectedErr.ErrorCode(), rpcErr.ErrorCode())
					assert.Equal(t, expectedErr.Error(), rpcErr.Error())
				} else {
					assert.Equal(t, testCase.ExpectedError, err)
				}
			}
		})
	}
}

func TestGetBlockTransactionCountByHash(t *testing.T) {
	s, m, c := newSequencerMockedServer(t)
	defer s.Stop()

	type testCase struct {
		Name           string
		BlockHash      common.Hash
		ExpectedResult uint
		ExpectedError  interface{}
		SetupMocks     func(m *mocksWrapper, tc testCase)
	}

	testCases := []testCase{
		{
			Name:           "Count txs successfully",
			BlockHash:      blockHash,
			ExpectedResult: uint(10),
			ExpectedError:  nil,
			SetupMocks: func(m *mocksWrapper, tc testCase) {
				m.DbTx.
					On("Commit", context.Background()).
					Return(nil).
					Once()

				m.State.
					On("BeginStateTransaction", context.Background()).
					Return(m.DbTx, nil).
					Once()

				m.State.
					On("GetL2BlockTransactionCountByHash", context.Background(), tc.BlockHash, m.DbTx).
					Return(uint64(10), nil).
					Once()
			},
		},
		{
			Name:           "Failed to count txs by hash",
			BlockHash:      blockHash,
			ExpectedResult: 0,
			ExpectedError:  types.NewRPCError(types.DefaultErrorCode, "failed to count transactions"),
			SetupMocks: func(m *mocksWrapper, tc testCase) {
				m.DbTx.
					On("Rollback", context.Background()).
					Return(nil).
					Once()

				m.State.
					On("BeginStateTransaction", context.Background()).
					Return(m.DbTx, nil).
					Once()

				m.State.
					On("GetL2BlockTransactionCountByHash", context.Background(), tc.BlockHash, m.DbTx).
					Return(uint64(0), errors.New("failed to count txs")).
					Once()
			},
		},
	}

	for _, testCase := range testCases {
		t.Run(testCase.Name, func(t *testing.T) {
			tc := testCase
			tc.SetupMocks(m, tc)
			result, err := c.TransactionCount(context.Background(), tc.BlockHash)

			assert.Equal(t, testCase.ExpectedResult, result)

			if err != nil || testCase.ExpectedError != nil {
				if expectedErr, ok := testCase.ExpectedError.(*types.RPCError); ok {
					rpcErr := err.(rpc.Error)
					assert.Equal(t, expectedErr.ErrorCode(), rpcErr.ErrorCode())
					assert.Equal(t, expectedErr.Error(), rpcErr.Error())
				} else {
					assert.Equal(t, testCase.ExpectedError, err)
				}
			}
		})
	}
}

func TestGetBlockTransactionCountByNumber(t *testing.T) {
	s, m, _ := newSequencerMockedServer(t)
	defer s.Stop()

	type testCase struct {
		Name           string
		BlockNumber    string
		ExpectedResult uint
		ExpectedError  types.Error
		SetupMocks     func(m *mocksWrapper, tc testCase)
	}

	testCases := []testCase{
		{
			Name:           "Count txs successfully for latest block",
			BlockNumber:    latest,
			ExpectedResult: uint(10),
			ExpectedError:  nil,
			SetupMocks: func(m *mocksWrapper, tc testCase) {
				blockNumber := uint64(10)
				m.DbTx.
					On("Commit", context.Background()).
					Return(nil).
					Once()

				m.State.
					On("BeginStateTransaction", context.Background()).
					Return(m.DbTx, nil).
					Once()

				m.State.
					On("GetLastL2BlockNumber", context.Background(), m.DbTx).
					Return(blockNumber, nil).
					Once()

				m.State.
					On("GetL2BlockTransactionCountByNumber", context.Background(), blockNumber, m.DbTx).
					Return(uint64(10), nil).
					Once()
			},
		},
		{
			Name:           "Count txs successfully for pending block",
			BlockNumber:    "pending",
			ExpectedResult: uint(10),
			ExpectedError:  nil,
			SetupMocks: func(m *mocksWrapper, tc testCase) {
				m.DbTx.
					On("Commit", context.Background()).
					Return(nil).
					Once()

				m.State.
					On("BeginStateTransaction", context.Background()).
					Return(m.DbTx, nil).
					Once()

				m.Pool.
					On("CountPendingTransactions", context.Background()).
					Return(uint64(10), nil).
					Once()
			},
		},
		{
			Name:           "failed to get last block number",
			BlockNumber:    latest,
			ExpectedResult: 0,
			ExpectedError:  types.NewRPCError(types.DefaultErrorCode, "failed to get the last block number from state"),
			SetupMocks: func(m *mocksWrapper, tc testCase) {
				m.DbTx.
					On("Rollback", context.Background()).
					Return(nil).
					Once()

				m.State.
					On("BeginStateTransaction", context.Background()).
					Return(m.DbTx, nil).
					Once()

				m.State.
					On("GetLastL2BlockNumber", context.Background(), m.DbTx).
					Return(uint64(0), errors.New("failed to get last block number")).
					Once()
			},
		},
		{
			Name:           "failed to count tx",
			BlockNumber:    latest,
			ExpectedResult: 0,
			ExpectedError:  types.NewRPCError(types.DefaultErrorCode, "failed to count transactions"),
			SetupMocks: func(m *mocksWrapper, tc testCase) {
				blockNumber := uint64(10)
				m.DbTx.
					On("Rollback", context.Background()).
					Return(nil).
					Once()

				m.State.
					On("BeginStateTransaction", context.Background()).
					Return(m.DbTx, nil).
					Once()

				m.State.
					On("GetLastL2BlockNumber", context.Background(), m.DbTx).
					Return(blockNumber, nil).
					Once()

				m.State.
					On("GetL2BlockTransactionCountByNumber", context.Background(), blockNumber, m.DbTx).
					Return(uint64(0), errors.New("failed to count")).
					Once()
			},
		},
		{
			Name:           "failed to count pending tx",
			BlockNumber:    "pending",
			ExpectedResult: 0,
			ExpectedError:  types.NewRPCError(types.DefaultErrorCode, "failed to count pending transactions"),
			SetupMocks: func(m *mocksWrapper, tc testCase) {
				m.DbTx.
					On("Rollback", context.Background()).
					Return(nil).
					Once()

				m.State.
					On("BeginStateTransaction", context.Background()).
					Return(m.DbTx, nil).
					Once()

				m.Pool.
					On("CountPendingTransactions", context.Background()).
					Return(uint64(0), errors.New("failed to count")).
					Once()
			},
		},
	}

	for _, testCase := range testCases {
		t.Run(testCase.Name, func(t *testing.T) {
			tc := testCase
			tc.SetupMocks(m, tc)
			res, err := s.JSONRPCCall("eth_getBlockTransactionCountByNumber", tc.BlockNumber)

			require.NoError(t, err)
			assert.Equal(t, float64(1), res.ID)
			assert.Equal(t, "2.0", res.JSONRPC)

			if res.Result != nil {
				var result types.ArgUint64
				err = json.Unmarshal(res.Result, &result)
				require.NoError(t, err)
				assert.Equal(t, testCase.ExpectedResult, uint(result))
			}

			if res.Error != nil || testCase.ExpectedError != nil {
				assert.Equal(t, testCase.ExpectedError.ErrorCode(), res.Error.Code)
				assert.Equal(t, testCase.ExpectedError.Error(), res.Error.Message)
			}
		})
	}
}

func TestGetTransactionCount(t *testing.T) {
	s, m, _ := newSequencerMockedServer(t)
	defer s.Stop()

	type testCase struct {
		Name           string
		Params         []interface{}
		ExpectedResult uint
		ExpectedError  types.Error
		SetupMocks     func(m *mocksWrapper, tc testCase)
	}

	testCases := []testCase{
		{
			Name:           "Count txs successfully",
			Params:         []interface{}{addressArg.String()},
			ExpectedResult: uint(10),
			ExpectedError:  nil,
			SetupMocks: func(m *mocksWrapper, tc testCase) {
				m.DbTx.
					On("Commit", context.Background()).
					Return(nil).
					Once()

				m.State.
					On("BeginStateTransaction", context.Background()).
					Return(m.DbTx, nil).
					Once()

				block := state.NewL2BlockWithHeader(state.NewL2Header(&ethTypes.Header{Number: blockNumTen, Root: blockRoot}))
				m.State.On("GetLastL2Block", context.Background(), m.DbTx).Return(block, nil).Once()

				m.State.
					On("GetNonce", context.Background(), addressArg, blockRoot).
					Return(uint64(10), nil).
					Once()
			},
		},
		{
			Name: "Count txs successfully by block hash with EIP-1898",
			Params: []interface{}{
				addressArg.String(),
				map[string]interface{}{types.BlockHashKey: blockHash.String()},
			},
			ExpectedResult: uint(10),
			ExpectedError:  nil,
			SetupMocks: func(m *mocksWrapper, tc testCase) {
				m.DbTx.
					On("Commit", context.Background()).
					Return(nil).
					Once()

				m.State.
					On("BeginStateTransaction", context.Background()).
					Return(m.DbTx, nil).
					Once()

				block := state.NewL2BlockWithHeader(state.NewL2Header(&ethTypes.Header{Number: blockNumTen, Root: blockRoot}))
				m.State.
					On("GetL2BlockByHash", context.Background(), blockHash, m.DbTx).
					Return(block, nil).
					Once()

				m.State.
					On("GetNonce", context.Background(), addressArg, blockRoot).
					Return(uint64(10), nil).
					Once()
			},
		},
		{
			Name: "Count txs nonce not found",
			Params: []interface{}{
				addressArg.String(),
				latest,
			},
			ExpectedResult: 0,
			ExpectedError:  nil,
			SetupMocks: func(m *mocksWrapper, tc testCase) {
				m.DbTx.
					On("Commit", context.Background()).
					Return(nil).
					Once()

				m.State.
					On("BeginStateTransaction", context.Background()).
					Return(m.DbTx, nil).
					Once()

				m.State.
					On("GetLastL2BlockNumber", context.Background(), m.DbTx).
					Return(blockNumTen.Uint64(), nil).
					Once()

				block := state.NewL2BlockWithHeader(state.NewL2Header(&ethTypes.Header{Number: blockNumTen, Root: blockRoot}))
				m.State.On("GetL2BlockByNumber", context.Background(), blockNumTenUint64, m.DbTx).Return(block, nil).Once()

				m.State.
					On("GetNonce", context.Background(), addressArg, blockRoot).
					Return(uint64(0), state.ErrNotFound).
					Once()
			},
		},
		{
			Name: "failed to get last block number",
			Params: []interface{}{
				addressArg.String(),
				latest,
			},
			ExpectedResult: 0,
			ExpectedError:  types.NewRPCError(types.DefaultErrorCode, "failed to get the last block number from state"),
			SetupMocks: func(m *mocksWrapper, tc testCase) {
				m.DbTx.
					On("Rollback", context.Background()).
					Return(nil).
					Once()

				m.State.
					On("BeginStateTransaction", context.Background()).
					Return(m.DbTx, nil).
					Once()

				m.State.
					On("GetLastL2BlockNumber", context.Background(), m.DbTx).
					Return(uint64(0), errors.New("failed to get last block number")).
					Once()
			},
		},
		{
			Name: "failed to get nonce",
			Params: []interface{}{
				addressArg.String(),
				latest,
			},
			ExpectedResult: 0,
			ExpectedError:  types.NewRPCError(types.DefaultErrorCode, "failed to count transactions"),
			SetupMocks: func(m *mocksWrapper, tc testCase) {
				m.DbTx.
					On("Rollback", context.Background()).
					Return(nil).
					Once()

				m.State.
					On("BeginStateTransaction", context.Background()).
					Return(m.DbTx, nil).
					Once()

				m.State.
					On("GetLastL2BlockNumber", context.Background(), m.DbTx).
					Return(blockNumTen.Uint64(), nil).
					Once()

				block := state.NewL2BlockWithHeader(state.NewL2Header(&ethTypes.Header{Number: blockNumTen, Root: blockRoot}))
				m.State.On("GetL2BlockByNumber", context.Background(), blockNumTenUint64, m.DbTx).Return(block, nil).Once()

				m.State.
					On("GetNonce", context.Background(), addressArg, blockRoot).
					Return(uint64(0), errors.New("failed to get nonce")).
					Once()
			},
		},
	}

	for _, testCase := range testCases {
		t.Run(testCase.Name, func(t *testing.T) {
			tc := testCase
			tc.SetupMocks(m, tc)
			res, err := s.JSONRPCCall("eth_getTransactionCount", tc.Params...)

			require.NoError(t, err)
			assert.Equal(t, float64(1), res.ID)
			assert.Equal(t, "2.0", res.JSONRPC)

			if res.Result != nil {
				var result types.ArgUint64
				err = json.Unmarshal(res.Result, &result)
				require.NoError(t, err)
				assert.Equal(t, testCase.ExpectedResult, uint(result))
			}

			if res.Error != nil || testCase.ExpectedError != nil {
				assert.Equal(t, testCase.ExpectedError.ErrorCode(), res.Error.Code)
				assert.Equal(t, testCase.ExpectedError.Error(), res.Error.Message)
			}
		})
	}
}

func TestGetTransactionReceipt(t *testing.T) {
	s, m, c := newSequencerMockedServer(t)
	defer s.Stop()

	type testCase struct {
		Name           string
		Hash           common.Hash
		ExpectedResult *ethTypes.Receipt
		ExpectedError  interface{}
		SetupMocks     func(m *mocksWrapper, tc testCase)
	}

	testCases := []testCase{
		{
			Name:           "Get TX receipt Successfully",
			Hash:           common.HexToHash("0x123"),
			ExpectedResult: ethTypes.NewReceipt([]byte{}, false, 0),
			ExpectedError:  nil,
			SetupMocks: func(m *mocksWrapper, tc testCase) {
				m.DbTx.
					On("Commit", context.Background()).
					Return(nil).
					Once()

				m.State.
					On("BeginStateTransaction", context.Background()).
					Return(m.DbTx, nil).
					Once()

				tx := ethTypes.NewTransaction(1, common.Address{}, big.NewInt(1), 1, big.NewInt(1), []byte{})
				privateKey, err := crypto.HexToECDSA(strings.TrimPrefix("0x28b2b0318721be8c8339199172cd7cc8f5e273800a35616ec893083a4b32c02e", "0x"))
				require.NoError(t, err)
				auth, err := bind.NewKeyedTransactorWithChainID(privateKey, big.NewInt(1))
				require.NoError(t, err)

				signedTx, err := auth.Signer(auth.From, tx)
				require.NoError(t, err)

				m.State.
					On("GetTransactionByHash", context.Background(), tc.Hash, m.DbTx).
					Return(signedTx, nil).
					Once()

				m.State.
					On("GetTransactionReceipt", context.Background(), tc.Hash, m.DbTx).
					Return(tc.ExpectedResult, nil).
					Once()
			},
		},
		{
			Name:           "Get TX receipt but tx not found",
			Hash:           common.HexToHash("0x123"),
			ExpectedResult: nil,
			ExpectedError:  ethereum.NotFound,
			SetupMocks: func(m *mocksWrapper, tc testCase) {
				m.DbTx.
					On("Commit", context.Background()).
					Return(nil).
					Once()

				m.State.
					On("BeginStateTransaction", context.Background()).
					Return(m.DbTx, nil).
					Once()

				m.State.
					On("GetTransactionByHash", context.Background(), tc.Hash, m.DbTx).
					Return(nil, state.ErrNotFound).
					Once()
			},
		},
		{
			Name:           "Get TX receipt but failed to get tx",
			Hash:           common.HexToHash("0x123"),
			ExpectedResult: nil,
			ExpectedError:  types.NewRPCError(types.DefaultErrorCode, "failed to get tx from state"),
			SetupMocks: func(m *mocksWrapper, tc testCase) {
				m.DbTx.
					On("Rollback", context.Background()).
					Return(nil).
					Once()

				m.State.
					On("BeginStateTransaction", context.Background()).
					Return(m.DbTx, nil).
					Once()

				m.State.
					On("GetTransactionByHash", context.Background(), tc.Hash, m.DbTx).
					Return(nil, errors.New("failed to get tx")).
					Once()
			},
		},
		{
			Name:           "TX receipt Not Found",
			Hash:           common.HexToHash("0x123"),
			ExpectedResult: nil,
			ExpectedError:  ethereum.NotFound,
			SetupMocks: func(m *mocksWrapper, tc testCase) {
				m.DbTx.
					On("Commit", context.Background()).
					Return(nil).
					Once()

				m.State.
					On("BeginStateTransaction", context.Background()).
					Return(m.DbTx, nil).
					Once()

				tx := ethTypes.NewTransaction(1, common.Address{}, big.NewInt(1), 1, big.NewInt(1), []byte{})
				privateKey, err := crypto.HexToECDSA(strings.TrimPrefix("0x28b2b0318721be8c8339199172cd7cc8f5e273800a35616ec893083a4b32c02e", "0x"))
				require.NoError(t, err)
				auth, err := bind.NewKeyedTransactorWithChainID(privateKey, big.NewInt(1))
				require.NoError(t, err)

				signedTx, err := auth.Signer(auth.From, tx)
				require.NoError(t, err)

				m.State.
					On("GetTransactionByHash", context.Background(), tc.Hash, m.DbTx).
					Return(signedTx, nil).
					Once()

				m.State.
					On("GetTransactionReceipt", context.Background(), tc.Hash, m.DbTx).
					Return(nil, state.ErrNotFound).
					Once()
			},
		},
		{
			Name:           "TX receipt failed to load",
			Hash:           common.HexToHash("0x123"),
			ExpectedResult: nil,
			ExpectedError:  types.NewRPCError(types.DefaultErrorCode, "failed to get tx receipt from state"),
			SetupMocks: func(m *mocksWrapper, tc testCase) {
				m.DbTx.
					On("Rollback", context.Background()).
					Return(nil).
					Once()

				m.State.
					On("BeginStateTransaction", context.Background()).
					Return(m.DbTx, nil).
					Once()

				tx := ethTypes.NewTransaction(1, common.Address{}, big.NewInt(1), 1, big.NewInt(1), []byte{})
				privateKey, err := crypto.HexToECDSA(strings.TrimPrefix("0x28b2b0318721be8c8339199172cd7cc8f5e273800a35616ec893083a4b32c02e", "0x"))
				require.NoError(t, err)
				auth, err := bind.NewKeyedTransactorWithChainID(privateKey, big.NewInt(1))
				require.NoError(t, err)

				signedTx, err := auth.Signer(auth.From, tx)
				require.NoError(t, err)

				m.State.
					On("GetTransactionByHash", context.Background(), tc.Hash, m.DbTx).
					Return(signedTx, nil).
					Once()

				m.State.
					On("GetTransactionReceipt", context.Background(), tc.Hash, m.DbTx).
					Return(nil, errors.New("failed to get tx receipt from state")).
					Once()
			},
		},
		{
			Name:           "Get TX but failed to build response Successfully",
			Hash:           common.HexToHash("0x123"),
			ExpectedResult: nil,
			ExpectedError:  types.NewRPCError(types.DefaultErrorCode, "failed to build the receipt response"),
			SetupMocks: func(m *mocksWrapper, tc testCase) {
				m.DbTx.
					On("Rollback", context.Background()).
					Return(nil).
					Once()

				m.State.
					On("BeginStateTransaction", context.Background()).
					Return(m.DbTx, nil).
					Once()

				tx := ethTypes.NewTransaction(1, common.Address{}, big.NewInt(1), 1, big.NewInt(1), []byte{})

				m.State.
					On("GetTransactionByHash", context.Background(), tc.Hash, m.DbTx).
					Return(tx, nil).
					Once()

				m.State.
					On("GetTransactionReceipt", context.Background(), tc.Hash, m.DbTx).
					Return(ethTypes.NewReceipt([]byte{}, false, 0), nil).
					Once()
			},
		},
	}

	for _, testCase := range testCases {
		t.Run(testCase.Name, func(t *testing.T) {
			tc := testCase
			tc.SetupMocks(m, tc)

			result, err := c.TransactionReceipt(context.Background(), testCase.Hash)

			if result != nil || testCase.ExpectedResult != nil {
				assert.Equal(t, testCase.ExpectedResult.TxHash, result.TxHash)
			}

			if err != nil || testCase.ExpectedError != nil {
				if expectedErr, ok := testCase.ExpectedError.(*types.RPCError); ok {
					rpcErr := err.(rpc.Error)
					assert.Equal(t, expectedErr.ErrorCode(), rpcErr.ErrorCode())
					assert.Equal(t, expectedErr.Error(), rpcErr.Error())
				} else {
					assert.Equal(t, testCase.ExpectedError, err)
				}
			}
		})
	}
}

func TestSendRawTransactionViaGeth(t *testing.T) {
	s, m, c := newSequencerMockedServer(t)
	defer s.Stop()

	type testCase struct {
		Name          string
		Tx            *ethTypes.Transaction
		ExpectedError interface{}
		SetupMocks    func(t *testing.T, m *mocksWrapper, tc testCase)
	}

	testCases := []testCase{
		{
			Name:          "Send TX successfully",
			Tx:            ethTypes.NewTransaction(1, common.HexToAddress("0x1"), big.NewInt(1), uint64(1), big.NewInt(1), []byte{}),
			ExpectedError: nil,
			SetupMocks: func(t *testing.T, m *mocksWrapper, tc testCase) {
				txMatchByHash := mock.MatchedBy(func(tx ethTypes.Transaction) bool {
					h1 := tx.Hash().Hex()
					h2 := tc.Tx.Hash().Hex()
					return h1 == h2
				})

				m.Pool.
					On("AddTx", context.Background(), txMatchByHash, "").
					Return(nil).
					Once()
			},
		},
		{
			Name:          "Send TX failed to add to the pool",
			Tx:            ethTypes.NewTransaction(1, common.HexToAddress("0x1"), big.NewInt(1), uint64(1), big.NewInt(1), []byte{}),
			ExpectedError: types.NewRPCError(types.DefaultErrorCode, "failed to add TX to the pool"),
			SetupMocks: func(t *testing.T, m *mocksWrapper, tc testCase) {
				txMatchByHash := mock.MatchedBy(func(tx ethTypes.Transaction) bool {
					h1 := tx.Hash().Hex()
					h2 := tc.Tx.Hash().Hex()
					return h1 == h2
				})

				m.Pool.
					On("AddTx", context.Background(), txMatchByHash, "").
					Return(errors.New("failed to add TX to the pool")).
					Once()
			},
		},
	}

	for _, testCase := range testCases {
		t.Run(testCase.Name, func(t *testing.T) {
			tc := testCase
			tc.SetupMocks(t, m, tc)

			err := c.SendTransaction(context.Background(), tc.Tx)

			if err != nil || testCase.ExpectedError != nil {
				if expectedErr, ok := testCase.ExpectedError.(*types.RPCError); ok {
					rpcErr := err.(rpc.Error)
					assert.Equal(t, expectedErr.ErrorCode(), rpcErr.ErrorCode())
					assert.Equal(t, expectedErr.Error(), rpcErr.Error())
				} else {
					assert.Equal(t, testCase.ExpectedError, err)
				}
			}
		})
	}
}

func TestSendRawTransactionJSONRPCCall(t *testing.T) {
	s, m, _ := newSequencerMockedServer(t)
	defer s.Stop()

	type testCase struct {
		Name           string
		Input          string
		ExpectedResult *common.Hash
		ExpectedError  types.Error
		Prepare        func(t *testing.T, tc *testCase)
		SetupMocks     func(t *testing.T, m *mocksWrapper, tc testCase)
	}

	testCases := []testCase{
		{
			Name: "Send TX successfully",
			Prepare: func(t *testing.T, tc *testCase) {
				tx := ethTypes.NewTransaction(1, common.HexToAddress("0x1"), big.NewInt(1), uint64(1), big.NewInt(1), []byte{})

				txBinary, err := tx.MarshalBinary()
				require.NoError(t, err)

				rawTx := hex.EncodeToHex(txBinary)
				require.NoError(t, err)

				tc.Input = rawTx
				tc.ExpectedResult = state.Ptr(tx.Hash())
				tc.ExpectedError = nil
			},
			SetupMocks: func(t *testing.T, m *mocksWrapper, tc testCase) {
				m.Pool.
					On("AddTx", context.Background(), mock.IsType(ethTypes.Transaction{}), "").
					Return(nil).
					Once()
			},
		},
		{
			Name: "Send TX failed to add to the pool",
			Prepare: func(t *testing.T, tc *testCase) {
				tx := ethTypes.NewTransaction(1, common.HexToAddress("0x1"), big.NewInt(1), uint64(1), big.NewInt(1), []byte{})

				txBinary, err := tx.MarshalBinary()
				require.NoError(t, err)

				rawTx := hex.EncodeToHex(txBinary)
				require.NoError(t, err)

				tc.Input = rawTx
				tc.ExpectedResult = nil
				tc.ExpectedError = types.NewRPCError(types.DefaultErrorCode, "failed to add TX to the pool")
			},
			SetupMocks: func(t *testing.T, m *mocksWrapper, tc testCase) {
				m.Pool.
					On("AddTx", context.Background(), mock.IsType(ethTypes.Transaction{}), "").
					Return(errors.New("failed to add TX to the pool")).
					Once()
			},
		},
		{
			Name: "Send invalid tx input",
			Prepare: func(t *testing.T, tc *testCase) {
				tc.Input = "0x1234"
				tc.ExpectedResult = nil
				tc.ExpectedError = types.NewRPCError(types.InvalidParamsErrorCode, "invalid tx input")
			},
			SetupMocks: func(t *testing.T, m *mocksWrapper, tc testCase) {},
		},
	}

	for _, testCase := range testCases {
		t.Run(testCase.Name, func(t *testing.T) {
			tc := testCase
			tc.Prepare(t, &tc)
			tc.SetupMocks(t, m, tc)

			res, err := s.JSONRPCCall("eth_sendRawTransaction", tc.Input)
			require.NoError(t, err)

			assert.Equal(t, float64(1), res.ID)
			assert.Equal(t, "2.0", res.JSONRPC)

			if res.Result != nil || tc.ExpectedResult != nil {
				var result common.Hash
				err = json.Unmarshal(res.Result, &result)
				require.NoError(t, err)
				assert.Equal(t, *tc.ExpectedResult, result)
			}
			if res.Error != nil || tc.ExpectedError != nil {
				assert.Equal(t, tc.ExpectedError.ErrorCode(), res.Error.Code)
				assert.Equal(t, tc.ExpectedError.Error(), res.Error.Message)
			}
		})
	}
}

func TestSendRawTransactionViaGethForNonSequencerNode(t *testing.T) {
	sequencerServer, sequencerMocks, _ := newSequencerMockedServer(t)
	defer sequencerServer.Stop()
	nonSequencerServer, _, nonSequencerClient := newNonSequencerMockedServer(t, sequencerServer.ServerURL)
	defer nonSequencerServer.Stop()

	type testCase struct {
		Name          string
		Tx            *ethTypes.Transaction
		ExpectedError interface{}
		SetupMocks    func(t *testing.T, m *mocksWrapper, tc testCase)
	}

	testCases := []testCase{
		{
			Name:          "Send TX successfully",
			Tx:            ethTypes.NewTransaction(1, common.HexToAddress("0x1"), big.NewInt(1), uint64(1), big.NewInt(1), []byte{}),
			ExpectedError: nil,
			SetupMocks: func(t *testing.T, m *mocksWrapper, tc testCase) {
				txMatchByHash := mock.MatchedBy(func(tx ethTypes.Transaction) bool {
					h1 := tx.Hash().Hex()
					h2 := tc.Tx.Hash().Hex()
					return h1 == h2
				})

				m.Pool.
					On("AddTx", context.Background(), txMatchByHash, "").
					Return(nil).
					Once()
			},
		},
		{
			Name:          "Send TX failed to add to the pool",
			Tx:            ethTypes.NewTransaction(1, common.HexToAddress("0x1"), big.NewInt(1), uint64(1), big.NewInt(1), []byte{}),
			ExpectedError: types.NewRPCError(types.DefaultErrorCode, "failed to add TX to the pool"),
			SetupMocks: func(t *testing.T, m *mocksWrapper, tc testCase) {
				txMatchByHash := mock.MatchedBy(func(tx ethTypes.Transaction) bool {
					h1 := tx.Hash().Hex()
					h2 := tc.Tx.Hash().Hex()
					return h1 == h2
				})

				m.Pool.
					On("AddTx", context.Background(), txMatchByHash, "").
					Return(errors.New("failed to add TX to the pool")).
					Once()
			},
		},
	}

	for _, testCase := range testCases {
		t.Run(testCase.Name, func(t *testing.T) {
			tc := testCase
			tc.SetupMocks(t, sequencerMocks, tc)

			err := nonSequencerClient.SendTransaction(context.Background(), tc.Tx)

			if err != nil || testCase.ExpectedError != nil {
				if expectedErr, ok := testCase.ExpectedError.(*types.RPCError); ok {
					rpcErr := err.(rpc.Error)
					assert.Equal(t, expectedErr.ErrorCode(), rpcErr.ErrorCode())
					assert.Equal(t, expectedErr.Error(), rpcErr.Error())
				} else {
					assert.Equal(t, testCase.ExpectedError, err)
				}
			}
		})
	}
}

func TestSendRawTransactionViaGethForNonSequencerNodeFailsToRelayTxToSequencerNode(t *testing.T) {
	nonSequencerServer, _, nonSequencerClient := newNonSequencerMockedServer(t, "http://wrong.url")
	defer nonSequencerServer.Stop()

	type testCase struct {
		Name          string
		Tx            *ethTypes.Transaction
		ExpectedError interface{}
	}

	testCases := []testCase{
		{
			Name:          "Send TX failed to relay tx to the sequencer node",
			Tx:            ethTypes.NewTransaction(1, common.HexToAddress("0x1"), big.NewInt(1), uint64(1), big.NewInt(1), []byte{}),
			ExpectedError: types.NewRPCError(types.DefaultErrorCode, "failed to relay tx to the sequencer node"),
		},
	}

	for _, testCase := range testCases {
		t.Run(testCase.Name, func(t *testing.T) {
			tc := testCase

			err := nonSequencerClient.SendTransaction(context.Background(), tc.Tx)

			if err != nil || testCase.ExpectedError != nil {
				if expectedErr, ok := testCase.ExpectedError.(*types.RPCError); ok {
					rpcErr := err.(rpc.Error)
					assert.Equal(t, expectedErr.ErrorCode(), rpcErr.ErrorCode())
					assert.Equal(t, expectedErr.Error(), rpcErr.Error())
				} else {
					assert.Equal(t, testCase.ExpectedError, err)
				}
			}
		})
	}
}

func TestProtocolVersion(t *testing.T) {
	s, _, _ := newSequencerMockedServer(t)
	defer s.Stop()

	res, err := s.JSONRPCCall("eth_protocolVersion")
	require.NoError(t, err)

	assert.Equal(t, float64(1), res.ID)
	assert.Equal(t, "2.0", res.JSONRPC)
	assert.Nil(t, res.Error)

	var result string
	err = json.Unmarshal(res.Result, &result)
	require.NoError(t, err)

	assert.Equal(t, "0x0", result)
}

func TestNewFilter(t *testing.T) {
	s, m, _ := newSequencerMockedServer(t)
	defer s.Stop()

	type testCase struct {
		Name           string
		Request        types.LogFilterRequest
		ExpectedResult string
		ExpectedError  types.Error
		SetupMocks     func(m *mocksWrapper, tc testCase)
	}

	hash := common.HexToHash("0x42")
	blockNumber10 := "10"
	blockNumber10010 := "10010"
	blockNumber10011 := "10011"
	testCases := []testCase{
		{
			Name: "New filter by block range created successfully",
			Request: types.LogFilterRequest{
				FromBlock: &blockNumber10,
				ToBlock:   &blockNumber10010,
			},
			ExpectedResult: "1",
			ExpectedError:  nil,
			SetupMocks: func(m *mocksWrapper, tc testCase) {
				m.DbTx.
					On("Commit", context.Background()).
					Return(nil).
					Once()

				m.State.
					On("BeginStateTransaction", context.Background()).
					Return(m.DbTx, nil).
					Once()

				m.Storage.
					On("NewLogFilter", mock.IsType(&concurrentWsConn{}), mock.IsType(LogFilter{})).
					Return("1", nil).
					Once()
			},
		},
		{
			Name: "New filter by block hash created successfully",
			Request: types.LogFilterRequest{
				BlockHash: &hash,
			},
			ExpectedResult: "1",
			ExpectedError:  nil,
			SetupMocks: func(m *mocksWrapper, tc testCase) {
				m.DbTx.
					On("Commit", context.Background()).
					Return(nil).
					Once()

				m.State.
					On("BeginStateTransaction", context.Background()).
					Return(m.DbTx, nil).
					Once()

				m.Storage.
					On("NewLogFilter", mock.IsType(&concurrentWsConn{}), mock.IsType(LogFilter{})).
					Return("1", nil).
					Once()
			},
		},
		{
			Name: "New filter not created due to from block greater than to block",
			Request: types.LogFilterRequest{
				FromBlock: &blockNumber10010,
				ToBlock:   &blockNumber10,
			},
			ExpectedResult: "",
			ExpectedError:  types.NewRPCError(types.InvalidParamsErrorCode, "invalid block range"),
			SetupMocks: func(m *mocksWrapper, tc testCase) {
				m.DbTx.
					On("Rollback", context.Background()).
					Return(nil).
					Once()

				m.State.
					On("BeginStateTransaction", context.Background()).
					Return(m.DbTx, nil).
					Once()
			},
		},
		{
			Name: "New filter not created due to block range bigger than allowed",
			Request: types.LogFilterRequest{
				FromBlock: &blockNumber10,
				ToBlock:   &blockNumber10011,
			},
			ExpectedResult: "",
			ExpectedError:  types.NewRPCError(types.InvalidParamsErrorCode, "logs are limited to a 10000 block range"),
			SetupMocks: func(m *mocksWrapper, tc testCase) {
				m.DbTx.
					On("Rollback", context.Background()).
					Return(nil).
					Once()

				m.State.
					On("BeginStateTransaction", context.Background()).
					Return(m.DbTx, nil).
					Once()
			},
		},
		{
			Name: "failed to create new filter due to error to store",
			Request: types.LogFilterRequest{
				BlockHash: &hash,
			},
			ExpectedResult: "",
			ExpectedError:  types.NewRPCError(types.DefaultErrorCode, "failed to create new log filter"),
			SetupMocks: func(m *mocksWrapper, tc testCase) {
				m.DbTx.
					On("Rollback", context.Background()).
					Return(nil).
					Once()

				m.State.
					On("BeginStateTransaction", context.Background()).
					Return(m.DbTx, nil).
					Once()
				m.Storage.
					On("NewLogFilter", mock.IsType(&concurrentWsConn{}), mock.IsType(LogFilter{})).
					Return("", errors.New("failed to add new filter")).
					Once()
			},
		},
	}

	for _, testCase := range testCases {
		t.Run(testCase.Name, func(t *testing.T) {
			tc := testCase
			tc.SetupMocks(m, tc)

			res, err := s.JSONRPCCall("eth_newFilter", tc.Request)
			require.NoError(t, err)

			assert.Equal(t, float64(1), res.ID)
			assert.Equal(t, "2.0", res.JSONRPC)

			if res.Result != nil {
				var result string
				err = json.Unmarshal(res.Result, &result)
				require.NoError(t, err)
				assert.Equal(t, tc.ExpectedResult, result)
			}

			if res.Error != nil || tc.ExpectedError != nil {
				assert.Equal(t, tc.ExpectedError.ErrorCode(), res.Error.Code)
				assert.Equal(t, tc.ExpectedError.Error(), res.Error.Message)
			}
		})
	}
}

func TestNewBlockFilter(t *testing.T) {
	s, m, _ := newSequencerMockedServer(t)
	defer s.Stop()

	type testCase struct {
		Name           string
		ExpectedResult string
		ExpectedError  types.Error
		SetupMocks     func(m *mocksWrapper, tc testCase)
	}

	testCases := []testCase{
		{
			Name:           "New block filter created successfully",
			ExpectedResult: "1",
			ExpectedError:  nil,
			SetupMocks: func(m *mocksWrapper, tc testCase) {
				m.Storage.
					On("NewBlockFilter", mock.IsType(&concurrentWsConn{})).
					Return("1", nil).
					Once()
			},
		},
		{
			Name:           "failed to create new block filter",
			ExpectedResult: "",
			ExpectedError:  types.NewRPCError(types.DefaultErrorCode, "failed to create new block filter"),
			SetupMocks: func(m *mocksWrapper, tc testCase) {
				m.Storage.
					On("NewBlockFilter", mock.IsType(&concurrentWsConn{})).
					Return("", errors.New("failed to add new block filter")).
					Once()
			},
		},
	}

	for _, testCase := range testCases {
		t.Run(testCase.Name, func(t *testing.T) {
			tc := testCase
			tc.SetupMocks(m, tc)

			res, err := s.JSONRPCCall("eth_newBlockFilter")
			require.NoError(t, err)

			assert.Equal(t, float64(1), res.ID)
			assert.Equal(t, "2.0", res.JSONRPC)

			if res.Result != nil {
				var result string
				err = json.Unmarshal(res.Result, &result)
				require.NoError(t, err)
				assert.Equal(t, tc.ExpectedResult, result)
			}

			if res.Error != nil || tc.ExpectedError != nil {
				assert.Equal(t, tc.ExpectedError.ErrorCode(), res.Error.Code)
				assert.Equal(t, tc.ExpectedError.Error(), res.Error.Message)
			}
		})
	}
}

func TestNewPendingTransactionFilter(t *testing.T) {
	s, m, _ := newSequencerMockedServer(t)
	defer s.Stop()

	type testCase struct {
		Name           string
		ExpectedResult string
		ExpectedError  types.Error
		SetupMocks     func(m *mocksWrapper, tc testCase)
	}

	testCases := []testCase{
		// {
		// 	Name:           "New pending transaction filter created successfully",
		// 	ExpectedResult: "1",
		// 	ExpectedError:  nil,
		// 	SetupMocks: func(m *mocksWrapper, tc testCase) {
		// 		m.Storage.
		// 			On("NewPendingTransactionFilter", mock.IsType(&concurrentWsConn{})).
		// 			Return("1", nil).
		// 			Once()
		// 	},
		// },
		// {
		// 	Name:           "failed to create new pending transaction filter",
		// 	ExpectedResult: "",
		// 	ExpectedError:  types.NewRPCError(types.DefaultErrorCode, "failed to create new pending transaction filter"),
		// 	SetupMocks: func(m *mocksWrapper, tc testCase) {
		// 		m.Storage.
		// 			On("NewPendingTransactionFilter", mock.IsType(&concurrentWsConn{})).
		// 			Return("", errors.New("failed to add new pending transaction filter")).
		// 			Once()
		// 	},
		// },
		{
			Name:           "can't create pending tx filter",
			ExpectedResult: "",
			ExpectedError:  types.NewRPCError(types.DefaultErrorCode, "not supported yet"),
			SetupMocks:     func(m *mocksWrapper, tc testCase) {},
		},
	}

	for _, testCase := range testCases {
		t.Run(testCase.Name, func(t *testing.T) {
			tc := testCase
			tc.SetupMocks(m, tc)

			res, err := s.JSONRPCCall("eth_newPendingTransactionFilter")
			require.NoError(t, err)

			assert.Equal(t, float64(1), res.ID)
			assert.Equal(t, "2.0", res.JSONRPC)

			if res.Result != nil {
				var result string
				err = json.Unmarshal(res.Result, &result)
				require.NoError(t, err)
				assert.Equal(t, tc.ExpectedResult, result)
			}

			if res.Error != nil || tc.ExpectedError != nil {
				assert.Equal(t, tc.ExpectedError.ErrorCode(), res.Error.Code)
				assert.Equal(t, tc.ExpectedError.Error(), res.Error.Message)
			}
		})
	}
}

func TestUninstallFilter(t *testing.T) {
	s, m, _ := newSequencerMockedServer(t)
	defer s.Stop()

	type testCase struct {
		Name           string
		FilterID       string
		ExpectedResult bool
		ExpectedError  types.Error
		SetupMocks     func(m *mocksWrapper, tc testCase)
	}

	testCases := []testCase{
		{
			Name:           "Uninstalls filter successfully",
			FilterID:       "1",
			ExpectedResult: true,
			ExpectedError:  nil,
			SetupMocks: func(m *mocksWrapper, tc testCase) {
				m.Storage.
					On("UninstallFilter", tc.FilterID).
					Return(nil).
					Once()
			},
		},
		{
			Name:           "filter already uninstalled",
			FilterID:       "1",
			ExpectedResult: false,
			ExpectedError:  nil,
			SetupMocks: func(m *mocksWrapper, tc testCase) {
				m.Storage.
					On("UninstallFilter", tc.FilterID).
					Return(ErrNotFound).
					Once()
			},
		},
	}

	for _, testCase := range testCases {
		t.Run(testCase.Name, func(t *testing.T) {
			tc := testCase
			tc.SetupMocks(m, tc)

			res, err := s.JSONRPCCall("eth_uninstallFilter", tc.FilterID)
			require.NoError(t, err)

			assert.Equal(t, float64(1), res.ID)
			assert.Equal(t, "2.0", res.JSONRPC)

			if res.Result != nil {
				var result bool
				err = json.Unmarshal(res.Result, &result)
				require.NoError(t, err)
				assert.Equal(t, tc.ExpectedResult, result)
			}

			if res.Error != nil || tc.ExpectedError != nil {
				assert.Equal(t, tc.ExpectedError.ErrorCode(), res.Error.Code)
				assert.Equal(t, tc.ExpectedError.Error(), res.Error.Message)
			}
		})
	}
}

func TestGetLogs(t *testing.T) {
	s, m, c := newSequencerMockedServer(t)
	defer s.Stop()

	type testCase struct {
		Name           string
		Filter         ethereum.FilterQuery
		ExpectedResult []ethTypes.Log
		ExpectedError  interface{}
		Prepare        func(t *testing.T, tc *testCase)
		SetupMocks     func(m *mocksWrapper, tc testCase)
	}

	testCases := []testCase{
		{
			Name: "Get logs successfully",
			Prepare: func(t *testing.T, tc *testCase) {
				tc.Filter = ethereum.FilterQuery{
					FromBlock: big.NewInt(1), ToBlock: big.NewInt(2),
					Addresses: []common.Address{common.HexToAddress("0x111")},
					Topics:    [][]common.Hash{{common.HexToHash("0x222")}},
				}
				tc.ExpectedResult = []ethTypes.Log{{
					Address: common.Address{}, Topics: []common.Hash{}, Data: []byte{},
					BlockNumber: uint64(1), TxHash: common.Hash{}, TxIndex: uint(1),
					BlockHash: common.Hash{}, Index: uint(1), Removed: false,
				}}
				tc.ExpectedError = nil
			},
			SetupMocks: func(m *mocksWrapper, tc testCase) {
				var since *time.Time
				logs := make([]*ethTypes.Log, 0, len(tc.ExpectedResult))
				for _, log := range tc.ExpectedResult {
					l := log
					logs = append(logs, &l)
				}

				m.DbTx.
					On("Commit", context.Background()).
					Return(nil).
					Once()

				m.State.
					On("BeginStateTransaction", context.Background()).
					Return(m.DbTx, nil).
					Once()

				m.State.
					On("GetLogs", context.Background(), tc.Filter.FromBlock.Uint64(), tc.Filter.ToBlock.Uint64(), tc.Filter.Addresses, tc.Filter.Topics, tc.Filter.BlockHash, since, m.DbTx).
					Return(logs, nil).
					Once()
			},
		},
		{
			Name: "Get logs fails to get logs from state",
			Prepare: func(t *testing.T, tc *testCase) {
				tc.Filter = ethereum.FilterQuery{
					FromBlock: big.NewInt(1), ToBlock: big.NewInt(2),
					Addresses: []common.Address{common.HexToAddress("0x111")},
					Topics:    [][]common.Hash{{common.HexToHash("0x222")}},
				}
				tc.ExpectedResult = nil
				tc.ExpectedError = types.NewRPCError(types.DefaultErrorCode, "failed to get logs from state")
			},
			SetupMocks: func(m *mocksWrapper, tc testCase) {
				var since *time.Time
				m.DbTx.
					On("Rollback", context.Background()).
					Return(nil).
					Once()

				m.State.
					On("BeginStateTransaction", context.Background()).
					Return(m.DbTx, nil).
					Once()

				m.State.
					On("GetLogs", context.Background(), tc.Filter.FromBlock.Uint64(), tc.Filter.ToBlock.Uint64(), tc.Filter.Addresses, tc.Filter.Topics, tc.Filter.BlockHash, since, m.DbTx).
					Return(nil, errors.New("failed to get logs from state")).
					Once()
			},
		},
		{
			Name: "Get logs fails to identify from block",
			Prepare: func(t *testing.T, tc *testCase) {
				tc.Filter = ethereum.FilterQuery{
					FromBlock: big.NewInt(-1), ToBlock: big.NewInt(2),
					Addresses: []common.Address{common.HexToAddress("0x111")},
					Topics:    [][]common.Hash{{common.HexToHash("0x222")}},
				}
				tc.ExpectedResult = nil
				tc.ExpectedError = types.NewRPCError(types.DefaultErrorCode, "failed to get the last block number from state")
			},
			SetupMocks: func(m *mocksWrapper, tc testCase) {
				m.DbTx.
					On("Rollback", context.Background()).
					Return(nil).
					Once()

				m.State.
					On("BeginStateTransaction", context.Background()).
					Return(m.DbTx, nil).
					Once()

				m.State.
					On("GetLastL2BlockNumber", context.Background(), m.DbTx).
					Return(uint64(0), errors.New("failed to get last block number from state")).
					Once()
			},
		},
		{
			Name: "Get logs fails to identify to block",
			Prepare: func(t *testing.T, tc *testCase) {
				tc.Filter = ethereum.FilterQuery{
					FromBlock: big.NewInt(1), ToBlock: big.NewInt(-1),
					Addresses: []common.Address{common.HexToAddress("0x111")},
					Topics:    [][]common.Hash{{common.HexToHash("0x222")}},
				}
				tc.ExpectedResult = nil
				tc.ExpectedError = types.NewRPCError(types.DefaultErrorCode, "failed to get the last block number from state")
			},
			SetupMocks: func(m *mocksWrapper, tc testCase) {
				m.DbTx.
					On("Rollback", context.Background()).
					Return(nil).
					Once()

				m.State.
					On("BeginStateTransaction", context.Background()).
					Return(m.DbTx, nil).
					Once()

				m.State.
					On("GetLastL2BlockNumber", context.Background(), m.DbTx).
					Return(uint64(0), errors.New("failed to get last block number from state")).
					Once()
			},
		},
		{
			Name: "Get logs fails due to max block range limit exceeded",
			Prepare: func(t *testing.T, tc *testCase) {
				tc.Filter = ethereum.FilterQuery{
					FromBlock: big.NewInt(1), ToBlock: big.NewInt(10002),
					Addresses: []common.Address{common.HexToAddress("0x111")},
					Topics:    [][]common.Hash{{common.HexToHash("0x222")}},
				}
				tc.ExpectedResult = nil
				tc.ExpectedError = types.NewRPCError(types.InvalidParamsErrorCode, "logs are limited to a 10000 block range")
			},
			SetupMocks: func(m *mocksWrapper, tc testCase) {
				m.DbTx.
					On("Rollback", context.Background()).
					Return(nil).
					Once()

				m.State.
					On("BeginStateTransaction", context.Background()).
					Return(m.DbTx, nil).
					Once()
			},
		},
		{
			Name: "Get logs fails due to max log count limit exceeded",
			Prepare: func(t *testing.T, tc *testCase) {
				tc.Filter = ethereum.FilterQuery{
					FromBlock: big.NewInt(1), ToBlock: big.NewInt(2),
					Addresses: []common.Address{common.HexToAddress("0x111")},
					Topics:    [][]common.Hash{{common.HexToHash("0x222")}},
				}
				tc.ExpectedResult = nil
				tc.ExpectedError = types.NewRPCError(types.InvalidParamsErrorCode, "query returned more than 10000 results")
			},
			SetupMocks: func(m *mocksWrapper, tc testCase) {
				var since *time.Time
				m.DbTx.
					On("Rollback", context.Background()).
					Return(nil).
					Once()

				m.State.
					On("BeginStateTransaction", context.Background()).
					Return(m.DbTx, nil).
					Once()

				m.State.
					On("GetLogs", context.Background(), tc.Filter.FromBlock.Uint64(), tc.Filter.ToBlock.Uint64(), tc.Filter.Addresses, tc.Filter.Topics, tc.Filter.BlockHash, since, m.DbTx).
					Return(nil, state.ErrMaxLogsCountLimitExceeded).
					Once()
			},
		},
	}

	for _, testCase := range testCases {
		t.Run(testCase.Name, func(t *testing.T) {
			tc := testCase
			tc.Prepare(t, &tc)
			tc.SetupMocks(m, tc)

			result, err := c.FilterLogs(context.Background(), tc.Filter)

			if result != nil || tc.ExpectedResult != nil {
				assert.ElementsMatch(t, tc.ExpectedResult, result)
			}

			if err != nil || tc.ExpectedError != nil {
				if expectedErr, ok := tc.ExpectedError.(*types.RPCError); ok {
					rpcErr := err.(rpc.Error)
					assert.Equal(t, expectedErr.ErrorCode(), rpcErr.ErrorCode())
					assert.Equal(t, expectedErr.Error(), rpcErr.Error())
				} else {
					assert.Equal(t, tc.ExpectedError, err)
				}
			}
		})
	}
}

func TestGetFilterLogs(t *testing.T) {
	s, m, _ := newSequencerMockedServer(t)
	defer s.Stop()

	type testCase struct {
		Name           string
		FilterID       string
		ExpectedResult []ethTypes.Log
		ExpectedError  types.Error
		Prepare        func(t *testing.T, tc *testCase)
		SetupMocks     func(t *testing.T, m *mocksWrapper, tc testCase)
	}

	testCases := []testCase{
		{
			Name: "Get filter logs successfully",
			Prepare: func(t *testing.T, tc *testCase) {
				tc.FilterID = "1"
				tc.ExpectedResult = []ethTypes.Log{{
					Address: common.Address{}, Topics: []common.Hash{}, Data: []byte{},
					BlockNumber: uint64(1), TxHash: common.Hash{}, TxIndex: uint(1),
					BlockHash: common.Hash{}, Index: uint(1), Removed: false,
				}}
				tc.ExpectedError = nil
			},
			SetupMocks: func(t *testing.T, m *mocksWrapper, tc testCase) {
				var since *time.Time
				logs := make([]*ethTypes.Log, 0, len(tc.ExpectedResult))
				for _, log := range tc.ExpectedResult {
					l := log
					logs = append(logs, &l)
				}

				bn1 := types.BlockNumber(1)
				bn2 := types.BlockNumber(2)
				logFilter := LogFilter{
					FromBlock: &bn1,
					ToBlock:   &bn2,
					Addresses: []common.Address{common.HexToAddress("0x111")},
					Topics:    [][]common.Hash{{common.HexToHash("0x222")}},
				}

				filter := &Filter{
					ID:         tc.FilterID,
					Type:       FilterTypeLog,
					LastPoll:   time.Now(),
					Parameters: logFilter,
				}

				m.DbTx.
					On("Commit", context.Background()).
					Return(nil).
					Once()

				m.State.
					On("BeginStateTransaction", context.Background()).
					Return(m.DbTx, nil).
					Once()

				m.Storage.
					On("GetFilter", tc.FilterID).
					Return(filter, nil).
					Once()

				m.State.
					On("GetLogs", context.Background(), uint64(*logFilter.FromBlock), uint64(*logFilter.ToBlock), logFilter.Addresses, logFilter.Topics, logFilter.BlockHash, since, m.DbTx).
					Return(logs, nil).
					Once()
			},
		},
		{
			Name: "Get filter logs filter not found",
			Prepare: func(t *testing.T, tc *testCase) {
				tc.FilterID = "1"
				tc.ExpectedResult = nil
				tc.ExpectedError = nil
			},
			SetupMocks: func(t *testing.T, m *mocksWrapper, tc testCase) {
				m.Storage.
					On("GetFilter", tc.FilterID).
					Return(nil, ErrNotFound).
					Once()
			},
		},
		{
			Name: "Get filter logs failed to get filter",
			Prepare: func(t *testing.T, tc *testCase) {
				tc.FilterID = "1"
				tc.ExpectedResult = nil
				tc.ExpectedError = types.NewRPCError(types.DefaultErrorCode, "failed to get filter from storage")
			},
			SetupMocks: func(t *testing.T, m *mocksWrapper, tc testCase) {
				m.Storage.
					On("GetFilter", tc.FilterID).
					Return(nil, errors.New("failed to get filter")).
					Once()
			},
		},
		{
			Name: "Get filter logs is a valid filter but its not a log filter",
			Prepare: func(t *testing.T, tc *testCase) {
				tc.FilterID = "1"
				tc.ExpectedResult = nil
				tc.ExpectedError = nil
			},
			SetupMocks: func(t *testing.T, m *mocksWrapper, tc testCase) {
				filter := &Filter{
					ID:         tc.FilterID,
					Type:       FilterTypeBlock,
					LastPoll:   time.Now(),
					Parameters: "",
				}

				m.Storage.
					On("GetFilter", tc.FilterID).
					Return(filter, nil).
					Once()
			},
		},
	}

	for _, testCase := range testCases {
		t.Run(testCase.Name, func(t *testing.T) {
			tc := testCase
			tc.Prepare(t, &tc)
			tc.SetupMocks(t, m, tc)

			res, err := s.JSONRPCCall("eth_getFilterLogs", tc.FilterID)
			require.NoError(t, err)
			assert.Equal(t, float64(1), res.ID)
			assert.Equal(t, "2.0", res.JSONRPC)

			if res.Result != nil {
				var result interface{}
				err = json.Unmarshal(res.Result, &result)
				require.NoError(t, err)

				if result != nil || tc.ExpectedResult != nil {
					var logs []ethTypes.Log
					err = json.Unmarshal(res.Result, &logs)
					require.NoError(t, err)
					assert.ElementsMatch(t, tc.ExpectedResult, logs)
				}
			}

			if res.Error != nil || tc.ExpectedError != nil {
				assert.Equal(t, tc.ExpectedError.ErrorCode(), res.Error.Code)
				assert.Equal(t, tc.ExpectedError.Error(), res.Error.Message)
			}
		})
	}
}

func TestGetFilterChanges(t *testing.T) {
	s, m, _ := newSequencerMockedServer(t)
	defer s.Stop()

	type testCase struct {
		Name            string
		FilterID        string
		ExpectedResults []interface{}
		ExpectedErrors  []types.Error
		Prepare         func(t *testing.T, tc *testCase)
		SetupMocks      func(t *testing.T, m *mocksWrapper, tc testCase)
	}

	var nilTx pgx.Tx
	testCases := []testCase{
		{
			Name: "Get block filter changes multiple times successfully",
			Prepare: func(t *testing.T, tc *testCase) {
				tc.FilterID = "2"
				// first call
				tc.ExpectedResults = append(tc.ExpectedResults, []common.Hash{
					common.HexToHash("0x111"),
				})
				tc.ExpectedErrors = append(tc.ExpectedErrors, nil)

				// second call
				tc.ExpectedResults = append(tc.ExpectedResults, []common.Hash{
					common.HexToHash("0x222"),
					common.HexToHash("0x333"),
				})
				tc.ExpectedErrors = append(tc.ExpectedErrors, nil)

				// third call
				tc.ExpectedResults = append(tc.ExpectedResults, []common.Hash{})
				tc.ExpectedErrors = append(tc.ExpectedErrors, nil)
			},
			SetupMocks: func(t *testing.T, m *mocksWrapper, tc testCase) {
				filter := &Filter{
					ID:         tc.FilterID,
					Type:       FilterTypeBlock,
					LastPoll:   time.Now(),
					Parameters: "{}",
				}

				m.Storage.
					On("GetFilter", tc.FilterID).
					Return(filter, nil).
					Once()

				m.State.
					On("GetL2BlockHashesSince", context.Background(), filter.LastPoll, mock.IsType(nilTx)).
					Return(tc.ExpectedResults[0].([]common.Hash), nil).
					Once()

				m.Storage.
					On("UpdateFilterLastPoll", tc.FilterID).
					Run(func(args mock.Arguments) {
						filter.LastPoll = time.Now()

						m.Storage.
							On("GetFilter", tc.FilterID).
							Return(filter, nil).
							Once()

						m.State.
							On("GetL2BlockHashesSince", context.Background(), filter.LastPoll, mock.IsType(nilTx)).
							Return(tc.ExpectedResults[1].([]common.Hash), nil).
							Once()

						m.Storage.
							On("UpdateFilterLastPoll", tc.FilterID).
							Run(func(args mock.Arguments) {
								filter.LastPoll = time.Now()

								m.Storage.
									On("GetFilter", tc.FilterID).
									Return(filter, nil).
									Once()

								m.State.
									On("GetL2BlockHashesSince", context.Background(), filter.LastPoll, mock.IsType(nilTx)).
									Return(tc.ExpectedResults[2].([]common.Hash), nil).
									Once()

								m.Storage.
									On("UpdateFilterLastPoll", tc.FilterID).
									Return(nil).
									Once()
							}).
							Return(nil).
							Once()
					}).
					Return(nil).
					Once()
			},
		},
		{
			Name: "Get pending transactions filter changes multiple times successfully",
			Prepare: func(t *testing.T, tc *testCase) {
				tc.FilterID = "3"
				// first call
				tc.ExpectedResults = append(tc.ExpectedResults, []common.Hash{
					common.HexToHash("0x444"),
				})
				tc.ExpectedErrors = append(tc.ExpectedErrors, nil)

				// second call
				tc.ExpectedResults = append(tc.ExpectedResults, []common.Hash{
					common.HexToHash("0x555"),
					common.HexToHash("0x666"),
				})
				tc.ExpectedErrors = append(tc.ExpectedErrors, nil)

				// third call
				tc.ExpectedResults = append(tc.ExpectedResults, []common.Hash{})
				tc.ExpectedErrors = append(tc.ExpectedErrors, nil)
			},
			SetupMocks: func(t *testing.T, m *mocksWrapper, tc testCase) {
				filter := &Filter{
					ID:         tc.FilterID,
					Type:       FilterTypePendingTx,
					LastPoll:   time.Now(),
					Parameters: "{}",
				}

				m.Storage.
					On("GetFilter", tc.FilterID).
					Return(filter, nil).
					Once()

				m.Pool.
					On("GetPendingTxHashesSince", context.Background(), filter.LastPoll).
					Return(tc.ExpectedResults[0].([]common.Hash), nil).
					Once()

				m.Storage.
					On("UpdateFilterLastPoll", tc.FilterID).
					Run(func(args mock.Arguments) {
						filter.LastPoll = time.Now()

						m.Storage.
							On("GetFilter", tc.FilterID).
							Return(filter, nil).
							Once()

						m.Pool.
							On("GetPendingTxHashesSince", context.Background(), filter.LastPoll).
							Return(tc.ExpectedResults[1].([]common.Hash), nil).
							Once()

						m.Storage.
							On("UpdateFilterLastPoll", tc.FilterID).
							Run(func(args mock.Arguments) {
								filter.LastPoll = time.Now()

								m.Storage.
									On("GetFilter", tc.FilterID).
									Return(filter, nil).
									Once()

								m.Pool.
									On("GetPendingTxHashesSince", context.Background(), filter.LastPoll).
									Return(tc.ExpectedResults[2].([]common.Hash), nil).
									Once()

								m.Storage.
									On("UpdateFilterLastPoll", tc.FilterID).
									Return(nil).
									Once()
							}).
							Return(nil).
							Once()
					}).
					Return(nil).
					Once()
			},
		},
		{
			Name: "Get log filter changes multiple times successfully",
			Prepare: func(t *testing.T, tc *testCase) {
				tc.FilterID = "1"
				// first call
				tc.ExpectedResults = append(tc.ExpectedResults, []ethTypes.Log{{
					Address: common.Address{}, Topics: []common.Hash{}, Data: []byte{},
					BlockNumber: uint64(1), TxHash: common.Hash{}, TxIndex: uint(1),
					BlockHash: common.Hash{}, Index: uint(1), Removed: false,
				}})
				tc.ExpectedErrors = append(tc.ExpectedErrors, nil)

				// second call
				tc.ExpectedResults = append(tc.ExpectedResults, []ethTypes.Log{{
					Address: common.Address{}, Topics: []common.Hash{}, Data: []byte{},
					BlockNumber: uint64(1), TxHash: common.Hash{}, TxIndex: uint(1),
					BlockHash: common.Hash{}, Index: uint(1), Removed: false,
				}, {
					Address: common.Address{}, Topics: []common.Hash{}, Data: []byte{},
					BlockNumber: uint64(1), TxHash: common.Hash{}, TxIndex: uint(1),
					BlockHash: common.Hash{}, Index: uint(1), Removed: false,
				}})
				tc.ExpectedErrors = append(tc.ExpectedErrors, nil)

				// third call
				tc.ExpectedResults = append(tc.ExpectedResults, nil)
				tc.ExpectedErrors = append(tc.ExpectedErrors, nil)
			},
			SetupMocks: func(t *testing.T, m *mocksWrapper, tc testCase) {
				bn1 := types.BlockNumber(1)
				bn2 := types.BlockNumber(2)
				logFilter := LogFilter{
					FromBlock: &bn1, ToBlock: &bn2,
					Addresses: []common.Address{common.HexToAddress("0x111")},
					Topics:    [][]common.Hash{{common.HexToHash("0x222")}},
				}

				filter := &Filter{
					ID:         tc.FilterID,
					Type:       FilterTypeLog,
					LastPoll:   time.Now(),
					Parameters: logFilter,
				}

				m.Storage.
					On("GetFilter", tc.FilterID).
					Return(filter, nil).
					Once()

				expectedLogs := tc.ExpectedResults[0].([]ethTypes.Log)
				logs := make([]*ethTypes.Log, 0, len(expectedLogs))
				for _, log := range expectedLogs {
					l := log
					logs = append(logs, &l)
				}

				m.State.
					On("GetLogs", context.Background(), uint64(*logFilter.FromBlock), uint64(*logFilter.ToBlock), logFilter.Addresses, logFilter.Topics, logFilter.BlockHash, &filter.LastPoll, mock.IsType(nilTx)).
					Return(logs, nil).
					Once()

				m.Storage.
					On("UpdateFilterLastPoll", tc.FilterID).
					Run(func(args mock.Arguments) {
						filter.LastPoll = time.Now()

						m.Storage.
							On("GetFilter", tc.FilterID).
							Return(filter, nil).
							Once()

						expectedLogs = tc.ExpectedResults[1].([]ethTypes.Log)
						logs = make([]*ethTypes.Log, 0, len(expectedLogs))
						for _, log := range expectedLogs {
							l := log
							logs = append(logs, &l)
						}

						m.State.
							On("GetLogs", context.Background(), uint64(*logFilter.FromBlock), uint64(*logFilter.ToBlock), logFilter.Addresses, logFilter.Topics, logFilter.BlockHash, &filter.LastPoll, mock.IsType(nilTx)).
							Return(logs, nil).
							Once()

						m.Storage.
							On("UpdateFilterLastPoll", tc.FilterID).
							Run(func(args mock.Arguments) {
								filter.LastPoll = time.Now()

								m.Storage.
									On("GetFilter", tc.FilterID).
									Return(filter, nil).
									Once()

								m.State.
									On("GetLogs", context.Background(), uint64(*logFilter.FromBlock), uint64(*logFilter.ToBlock), logFilter.Addresses, logFilter.Topics, logFilter.BlockHash, &filter.LastPoll, mock.IsType(nilTx)).
									Return([]*ethTypes.Log{}, nil).
									Once()

								m.Storage.
									On("UpdateFilterLastPoll", tc.FilterID).
									Return(nil).
									Once()
							}).
							Return(nil).
							Once()
					}).
					Return(nil).
					Once()
			},
		},
		{
			Name: "Get filter changes when filter is not found",
			Prepare: func(t *testing.T, tc *testCase) {
				tc.FilterID = "1"
				// first call
				tc.ExpectedResults = append(tc.ExpectedResults, nil)
				tc.ExpectedErrors = append(tc.ExpectedErrors, types.NewRPCError(types.DefaultErrorCode, "filter not found"))
			},
			SetupMocks: func(t *testing.T, m *mocksWrapper, tc testCase) {
				m.Storage.
					On("GetFilter", tc.FilterID).
					Return(nil, ErrNotFound).
					Once()
			},
		},
		{
			Name: "Get filter changes fails to get filter",
			Prepare: func(t *testing.T, tc *testCase) {
				tc.FilterID = "1"
				// first call
				tc.ExpectedResults = append(tc.ExpectedResults, nil)
				tc.ExpectedErrors = append(tc.ExpectedErrors, types.NewRPCError(types.DefaultErrorCode, "failed to get filter from storage"))
			},
			SetupMocks: func(t *testing.T, m *mocksWrapper, tc testCase) {
				m.Storage.
					On("GetFilter", tc.FilterID).
					Return(nil, errors.New("failed to get filter")).
					Once()
			},
		},
		{
			Name: "Get block filter changes fails to get block hashes",
			Prepare: func(t *testing.T, tc *testCase) {
				tc.FilterID = "2"
				tc.ExpectedResults = append(tc.ExpectedResults, nil)
				tc.ExpectedErrors = append(tc.ExpectedErrors, types.NewRPCError(types.DefaultErrorCode, "failed to get block hashes"))
			},
			SetupMocks: func(t *testing.T, m *mocksWrapper, tc testCase) {
				filter := &Filter{
					ID:         tc.FilterID,
					Type:       FilterTypeBlock,
					LastPoll:   time.Now(),
					Parameters: LogFilter{},
				}

				m.Storage.
					On("GetFilter", tc.FilterID).
					Return(filter, nil).
					Once()

				m.State.
					On("GetL2BlockHashesSince", context.Background(), filter.LastPoll, mock.IsType(nilTx)).
					Return([]common.Hash{}, errors.New("failed to get hashes")).
					Once()
			},
		},
		{
			Name: "Get block filter changes fails to update the last time it was requested",
			Prepare: func(t *testing.T, tc *testCase) {
				tc.FilterID = "2"
				tc.ExpectedResults = append(tc.ExpectedResults, nil)
				tc.ExpectedErrors = append(tc.ExpectedErrors, types.NewRPCError(types.DefaultErrorCode, "failed to update last time the filter changes were requested"))
			},
			SetupMocks: func(t *testing.T, m *mocksWrapper, tc testCase) {
				filter := &Filter{
					ID:         tc.FilterID,
					Type:       FilterTypeBlock,
					LastPoll:   time.Now(),
					Parameters: LogFilter{},
				}

				m.Storage.
					On("GetFilter", tc.FilterID).
					Return(filter, nil).
					Once()

				m.State.
					On("GetL2BlockHashesSince", context.Background(), filter.LastPoll, mock.IsType(nilTx)).
					Return([]common.Hash{}, nil).
					Once()

				m.Storage.
					On("UpdateFilterLastPoll", tc.FilterID).
					Return(errors.New("failed to update filter last poll")).
					Once()
			},
		},
		{
			Name: "Get pending transactions filter fails to get the hashes",
			Prepare: func(t *testing.T, tc *testCase) {
				tc.FilterID = "3"
				tc.ExpectedResults = append(tc.ExpectedResults, nil)
				tc.ExpectedErrors = append(tc.ExpectedErrors, types.NewRPCError(types.DefaultErrorCode, "failed to get pending transaction hashes"))
			},
			SetupMocks: func(t *testing.T, m *mocksWrapper, tc testCase) {
				filter := &Filter{
					ID:         tc.FilterID,
					Type:       FilterTypePendingTx,
					LastPoll:   time.Now(),
					Parameters: LogFilter{},
				}

				m.Storage.
					On("GetFilter", tc.FilterID).
					Return(filter, nil).
					Once()

				m.Pool.
					On("GetPendingTxHashesSince", context.Background(), filter.LastPoll).
					Return([]common.Hash{}, errors.New("failed to get pending tx hashes")).
					Once()
			},
		},
		{
			Name: "Get pending transactions fails to update the last time it was requested",
			Prepare: func(t *testing.T, tc *testCase) {
				tc.FilterID = "3"
				tc.ExpectedResults = append(tc.ExpectedResults, nil)
				tc.ExpectedErrors = append(tc.ExpectedErrors, types.NewRPCError(types.DefaultErrorCode, "failed to update last time the filter changes were requested"))
			},
			SetupMocks: func(t *testing.T, m *mocksWrapper, tc testCase) {
				filter := &Filter{
					ID:         tc.FilterID,
					Type:       FilterTypePendingTx,
					LastPoll:   time.Now(),
					Parameters: LogFilter{},
				}

				m.Storage.
					On("GetFilter", tc.FilterID).
					Return(filter, nil).
					Once()

				m.Pool.
					On("GetPendingTxHashesSince", context.Background(), filter.LastPoll).
					Return([]common.Hash{}, nil).
					Once()

				m.Storage.
					On("UpdateFilterLastPoll", tc.FilterID).
					Return(errors.New("failed to update filter last poll")).
					Once()
			},
		},
		{
			Name: "Get log filter changes fails to get logs",
			Prepare: func(t *testing.T, tc *testCase) {
				tc.FilterID = "1"
				tc.ExpectedResults = append(tc.ExpectedResults, nil)
				tc.ExpectedErrors = append(tc.ExpectedErrors, types.NewRPCError(types.DefaultErrorCode, "failed to get logs from state"))
			},
			SetupMocks: func(t *testing.T, m *mocksWrapper, tc testCase) {
				bn1 := types.BlockNumber(1)
				bn2 := types.BlockNumber(2)
				logFilter := LogFilter{

					FromBlock: &bn1, ToBlock: &bn2,
					Addresses: []common.Address{common.HexToAddress("0x111")},
					Topics:    [][]common.Hash{{common.HexToHash("0x222")}},
				}

				filter := &Filter{
					ID:         tc.FilterID,
					Type:       FilterTypeLog,
					LastPoll:   time.Now(),
					Parameters: logFilter,
				}

				m.Storage.
					On("GetFilter", tc.FilterID).
					Return(filter, nil).
					Once()

				m.State.
					On("GetLogs", context.Background(), uint64(*logFilter.FromBlock), uint64(*logFilter.ToBlock), logFilter.Addresses, logFilter.Topics, logFilter.BlockHash, &filter.LastPoll, mock.IsType(nilTx)).
					Return(nil, errors.New("failed to get logs")).
					Once()
			},
		},
		{
			Name: "Get log filter changes fails to update the last time it was requested",
			Prepare: func(t *testing.T, tc *testCase) {
				tc.FilterID = "1"
				tc.ExpectedResults = append(tc.ExpectedResults, nil)
				tc.ExpectedErrors = append(tc.ExpectedErrors, types.NewRPCError(types.DefaultErrorCode, "failed to update last time the filter changes were requested"))
			},
			SetupMocks: func(t *testing.T, m *mocksWrapper, tc testCase) {
				bn1 := types.BlockNumber(1)
				bn2 := types.BlockNumber(2)
				logFilter := LogFilter{
					FromBlock: &bn1, ToBlock: &bn2,
					Addresses: []common.Address{common.HexToAddress("0x111")},
					Topics:    [][]common.Hash{{common.HexToHash("0x222")}},
				}

				filter := &Filter{
					ID:         tc.FilterID,
					Type:       FilterTypeLog,
					LastPoll:   time.Now(),
					Parameters: logFilter,
				}

				m.Storage.
					On("GetFilter", tc.FilterID).
					Return(filter, nil).
					Once()

				m.State.
					On("GetLogs", context.Background(), uint64(*logFilter.FromBlock), uint64(*logFilter.ToBlock), logFilter.Addresses, logFilter.Topics, logFilter.BlockHash, &filter.LastPoll, mock.IsType(nilTx)).
					Return([]*ethTypes.Log{}, nil).
					Once()

				m.Storage.
					On("UpdateFilterLastPoll", tc.FilterID).
					Return(errors.New("failed to update filter last poll")).
					Once()
			},
		},
		{
			Name: "Get filter changes for a unknown log type",
			Prepare: func(t *testing.T, tc *testCase) {
				tc.FilterID = "4"
				tc.ExpectedResults = append(tc.ExpectedResults, nil)
				tc.ExpectedErrors = append(tc.ExpectedErrors, nil)
			},
			SetupMocks: func(t *testing.T, m *mocksWrapper, tc testCase) {
				filter := &Filter{
					Type: "unknown type",
				}

				m.Storage.
					On("GetFilter", tc.FilterID).
					Return(filter, nil).
					Once()
			},
		},
	}

	for _, testCase := range testCases {
		t.Run(testCase.Name, func(t *testing.T) {
			tc := testCase
			tc.Prepare(t, &tc)
			tc.SetupMocks(t, m, tc)

			timesToCall := len(tc.ExpectedResults)

			for i := 0; i < timesToCall; i++ {
				res, err := s.JSONRPCCall("eth_getFilterChanges", tc.FilterID)
				require.NoError(t, err)
				assert.Equal(t, float64(1), res.ID)
				assert.Equal(t, "2.0", res.JSONRPC)

				if res.Result != nil {
					var result interface{}
					err = json.Unmarshal(res.Result, &result)
					require.NoError(t, err)

					if result != nil || tc.ExpectedResults[i] != nil {
						if logs, ok := tc.ExpectedResults[i].([]ethTypes.Log); ok {
							err = json.Unmarshal(res.Result, &logs)
							require.NoError(t, err)
							assert.ElementsMatch(t, tc.ExpectedResults[i], logs)
						}
						if hashes, ok := tc.ExpectedResults[i].([]common.Hash); ok {
							err = json.Unmarshal(res.Result, &hashes)
							require.NoError(t, err)
							assert.ElementsMatch(t, tc.ExpectedResults[i], hashes)
						}
					}
				}

				if res.Error != nil || tc.ExpectedErrors[i] != nil {
					assert.Equal(t, tc.ExpectedErrors[i].ErrorCode(), res.Error.Code)
					assert.Equal(t, tc.ExpectedErrors[i].Error(), res.Error.Message)
				}
			}
		})
	}
}

func TestSubscribeNewHeads(t *testing.T) {
	s, m, _ := newSequencerMockedServer(t)
	defer s.Stop()

	type testCase struct {
		Name          string
		Channel       chan *ethTypes.Header
		ExpectedError interface{}
		SetupMocks    func(m *mocksWrapper, tc testCase)
	}

	testCases := []testCase{
		{
			Name: "Subscribe to new heads Successfully",
			SetupMocks: func(m *mocksWrapper, tc testCase) {
				m.Storage.
					On("NewBlockFilter", mock.IsType(&concurrentWsConn{})).
					Return("0x1", nil).
					Once()
			},
		},
		{
			Name:          "Subscribe fails to add filter to storage",
			ExpectedError: types.NewRPCError(types.DefaultErrorCode, "failed to create new block filter"),
			SetupMocks: func(m *mocksWrapper, tc testCase) {
				m.Storage.
					On("NewBlockFilter", mock.IsType(&concurrentWsConn{})).
					Return("", fmt.Errorf("failed to add filter to storage")).
					Once()
			},
		},
	}

	for _, testCase := range testCases {
		t.Run(testCase.Name, func(t *testing.T) {
			tc := testCase
			tc.SetupMocks(m, tc)

			c := s.GetWSClient()

			ctx := context.Background()
			newHeadsChannel := make(chan *ethTypes.Header, 100)
			sub, err := c.SubscribeNewHead(ctx, newHeadsChannel)

			if sub != nil {
				assert.NotNil(t, sub)
			}

			if err != nil || tc.ExpectedError != nil {
				if expectedErr, ok := tc.ExpectedError.(*types.RPCError); ok {
					rpcErr := err.(rpc.Error)
					assert.Equal(t, expectedErr.ErrorCode(), rpcErr.ErrorCode())
					assert.Equal(t, expectedErr.Error(), rpcErr.Error())
				} else {
					assert.Equal(t, tc.ExpectedError, err)
				}
			}
		})
	}
}

func TestSubscribeNewLogs(t *testing.T) {
	s, m, _ := newSequencerMockedServer(t)
	defer s.Stop()

	type testCase struct {
		Name          string
		Filter        ethereum.FilterQuery
		Channel       chan *ethTypes.Log
		ExpectedError interface{}
		Prepare       func(t *testing.T, tc *testCase)
		SetupMocks    func(m *mocksWrapper, tc testCase)
	}

	testCases := []testCase{
		{
			Name: "Subscribe to new logs by block hash successfully",
			Prepare: func(t *testing.T, tc *testCase) {
				tc.Filter = ethereum.FilterQuery{
					BlockHash: &blockHash,
				}
			},
			SetupMocks: func(m *mocksWrapper, tc testCase) {
				m.DbTx.
					On("Commit", context.Background()).
					Return(nil).
					Once()

				m.State.
					On("BeginStateTransaction", context.Background()).
					Return(m.DbTx, nil).
					Once()

				m.Storage.
					On("NewLogFilter", mock.IsType(&concurrentWsConn{}), mock.IsType(LogFilter{})).
					Return("0x1", nil).
					Once()
			},
		},
		{
			Name:          "Subscribe to new logs fails to add new filter to storage",
			ExpectedError: types.NewRPCError(types.DefaultErrorCode, "failed to create new log filter"),
			Prepare: func(t *testing.T, tc *testCase) {
				tc.Filter = ethereum.FilterQuery{
					BlockHash: &blockHash,
				}
			},
			SetupMocks: func(m *mocksWrapper, tc testCase) {
				m.DbTx.
					On("Rollback", context.Background()).
					Return(nil).
					Once()

				m.State.
					On("BeginStateTransaction", context.Background()).
					Return(m.DbTx, nil).
					Once()

				m.Storage.
					On("NewLogFilter", mock.IsType(&concurrentWsConn{}), mock.IsType(LogFilter{})).
					Return("", fmt.Errorf("failed to add filter to storage")).
					Once()
			},
		},
		{
			Name:          "Subscribe to new logs fails due to max block range limit exceeded",
			ExpectedError: types.NewRPCError(types.InvalidParamsErrorCode, "logs are limited to a 10000 block range"),
			Prepare: func(t *testing.T, tc *testCase) {
				tc.Filter = ethereum.FilterQuery{
					FromBlock: big.NewInt(1), ToBlock: big.NewInt(10002),
				}
			},
			SetupMocks: func(m *mocksWrapper, tc testCase) {
				m.DbTx.
					On("Rollback", context.Background()).
					Return(nil).
					Once()

				m.State.
					On("BeginStateTransaction", context.Background()).
					Return(m.DbTx, nil).
					Once()
			},
		},
	}

	for _, testCase := range testCases {
		t.Run(testCase.Name, func(t *testing.T) {
			tc := testCase
			tc.Prepare(t, &tc)
			tc.SetupMocks(m, tc)

			c := s.GetWSClient()

			ctx := context.Background()
			newLogs := make(chan ethTypes.Log, 100)
			sub, err := c.SubscribeFilterLogs(ctx, tc.Filter, newLogs)

			if sub != nil {
				assert.NotNil(t, sub)
			}

			if err != nil || tc.ExpectedError != nil {
				if expectedErr, ok := tc.ExpectedError.(*types.RPCError); ok {
					rpcErr := err.(rpc.Error)
					assert.Equal(t, expectedErr.ErrorCode(), rpcErr.ErrorCode())
					assert.Equal(t, expectedErr.Error(), rpcErr.Error())
				} else {
					assert.Equal(t, tc.ExpectedError, err)
				}
			}
		})
	}
}

func TestFilterLogs(t *testing.T) {
	logs := []*ethTypes.Log{{
		Address: common.HexToAddress("0x1"),
		Topics: []common.Hash{
			common.HexToHash("0xA"),
			common.HexToHash("0xB"),
		},
	}}

	// empty filter
	filteredLogs := filterLogs(logs, &Filter{Parameters: LogFilter{}})
	assert.Equal(t, 1, len(filteredLogs))

	// filtered by the log address
	filteredLogs = filterLogs(logs, &Filter{Parameters: LogFilter{Addresses: []common.Address{
		common.HexToAddress("0x1"),
	}}})
	assert.Equal(t, 1, len(filteredLogs))

	// filtered by the log address and another random address
	filteredLogs = filterLogs(logs, &Filter{Parameters: LogFilter{Addresses: []common.Address{
		common.HexToAddress("0x1"),
		common.HexToAddress("0x2"),
	}}})
	assert.Equal(t, 1, len(filteredLogs))

	// filtered by unknown address
	filteredLogs = filterLogs(logs, &Filter{Parameters: LogFilter{Addresses: []common.Address{
		common.HexToAddress("0x2"),
	}}})
	assert.Equal(t, 0, len(filteredLogs))

	// filtered by topic0
	filteredLogs = filterLogs(logs, &Filter{Parameters: LogFilter{Topics: [][]common.Hash{
		{common.HexToHash("0xA")},
	}}})
	assert.Equal(t, 1, len(filteredLogs))

	// filtered by topic0 but allows any topic1
	filteredLogs = filterLogs(logs, &Filter{Parameters: LogFilter{Topics: [][]common.Hash{
		{common.HexToHash("0xA")},
		{},
	}}})
	assert.Equal(t, 1, len(filteredLogs))

	// filtered by any topic0 but forces topic1
	filteredLogs = filterLogs(logs, &Filter{Parameters: LogFilter{Topics: [][]common.Hash{
		{},
		{common.HexToHash("0xB")},
	}}})
	assert.Equal(t, 1, len(filteredLogs))

	// filtered by forcing topic0 and topic1
	filteredLogs = filterLogs(logs, &Filter{Parameters: LogFilter{Topics: [][]common.Hash{
		{common.HexToHash("0xA")},
		{common.HexToHash("0xB")},
	}}})
	assert.Equal(t, 1, len(filteredLogs))

	// filtered by forcing topic0 and topic1 to be any of the values
	filteredLogs = filterLogs(logs, &Filter{Parameters: LogFilter{Topics: [][]common.Hash{
		{common.HexToHash("0xA"), common.HexToHash("0xB")},
		{common.HexToHash("0xA"), common.HexToHash("0xB")},
	}}})
	assert.Equal(t, 1, len(filteredLogs))

	// filtered by forcing topic0 and topic1 to wrong values
	filteredLogs = filterLogs(logs, &Filter{Parameters: LogFilter{Topics: [][]common.Hash{
		{common.HexToHash("0xB")},
		{common.HexToHash("0xA")},
	}}})
	assert.Equal(t, 0, len(filteredLogs))

	// filtered by forcing topic0 to wrong value
	filteredLogs = filterLogs(logs, &Filter{Parameters: LogFilter{Topics: [][]common.Hash{
		{common.HexToHash("0xB")},
	}}})
	assert.Equal(t, 0, len(filteredLogs))

	// filtered by accepting any topic0 by forcing topic1 to wrong value
	filteredLogs = filterLogs(logs, &Filter{Parameters: LogFilter{Topics: [][]common.Hash{
		{},
		{common.HexToHash("0xA")},
	}}})
	assert.Equal(t, 0, len(filteredLogs))

	// filtered by accepting any topic0 and topic1 but forcing topic2 that doesn't exist
	filteredLogs = filterLogs(logs, &Filter{Parameters: LogFilter{Topics: [][]common.Hash{
		{},
		{},
		{common.HexToHash("0xA")},
	}}})
	assert.Equal(t, 0, len(filteredLogs))
}

func TestContains(t *testing.T) {
	items := []int{1, 2, 3}
	assert.Equal(t, false, contains(items, 0))
	assert.Equal(t, true, contains(items, 1))
	assert.Equal(t, true, contains(items, 2))
	assert.Equal(t, true, contains(items, 3))
	assert.Equal(t, false, contains(items, 4))
}

func TestParalelize(t *testing.T) {
	items := []int{
		1, 2, 3, 4, 5, 6, 7, 8, 9,
		10, 11, 12, 13, 14, 15, 16,
	}

	results := map[int][]int{}
	mu := &sync.Mutex{}

	parallelize(7, items, func(worker int, items []int) {
		mu.Lock()
		results[worker] = items
		mu.Unlock()
	})

	assert.ElementsMatch(t, []int{1, 2, 3}, results[0])
	assert.ElementsMatch(t, []int{4, 5, 6}, results[1])
	assert.ElementsMatch(t, []int{7, 8, 9}, results[2])
	assert.ElementsMatch(t, []int{10, 11, 12}, results[3])
	assert.ElementsMatch(t, []int{13, 14, 15}, results[4])
	assert.ElementsMatch(t, []int{16}, results[5])
<<<<<<< HEAD
}

func TestSendRawTransactionJSONRPCCallWithPolicyApplied(t *testing.T) {
	// Set up the sender
	allowedPrivateKey, err := crypto.HexToECDSA(strings.TrimPrefix("0x28b2b0318721be8c8339199172cd7cc8f5e273800a35616ec893083a4b32c02e", "0x"))
	require.NoError(t, err)
	allowed, err := bind.NewKeyedTransactorWithChainID(allowedPrivateKey, big.NewInt(1))
	require.NoError(t, err)

	disallowedPrivateKey, err := crypto.HexToECDSA(strings.TrimPrefix("0xdeadbeef8721be8c8339199172cd7cc8f5e273800a35616ec893083a4b32c02e", "0x"))
	require.NoError(t, err)
	disallowed, err := bind.NewKeyedTransactorWithChainID(disallowedPrivateKey, big.NewInt(1))
	require.NoError(t, err)
	require.NotNil(t, disallowed)

	allowedContract := common.HexToAddress("0x1")
	disallowedContract := common.HexToAddress("0x2")

	senderDenied := types.NewRPCError(types.AccessDeniedCode, "sender disallowed send_tx by policy")
	contractDenied := types.NewRPCError(types.AccessDeniedCode, "contract disallowed send_tx by policy")
	deployDenied := types.NewRPCError(types.AccessDeniedCode, "sender disallowed deploy by policy")

	cfg := getSequencerDefaultConfig()
	s, m, _ := newMockedServerWithCustomConfig(t, cfg)
	defer s.Stop()

	type testCase struct {
		Name           string
		Input          string
		ExpectedResult *common.Hash
		ExpectedError  types.Error
		Prepare        func(t *testing.T, tc *testCase)
		SetupMocks     func(t *testing.T, m *mocksWrapper, tc testCase)
	}

	testCases := []testCase{
		{
			Name: "Sender & contract on allow list, accepted",
			Prepare: func(t *testing.T, tc *testCase) {
				tx := ethTypes.NewTransaction(1, allowedContract, big.NewInt(1), uint64(1), big.NewInt(1), []byte{})

				signedTx, err := allowed.Signer(allowed.From, tx)
				require.NoError(t, err)

				txBinary, err := signedTx.MarshalBinary()
				require.NoError(t, err)

				rawTx := hex.EncodeToHex(txBinary)
				require.NoError(t, err)

				tc.Input = rawTx
				tc.ExpectedResult = state.HashPtr(signedTx.Hash())
				tc.ExpectedError = nil
			},
			SetupMocks: func(t *testing.T, m *mocksWrapper, tc testCase) {
				m.Pool.
					On("AddTx", context.Background(), mock.IsType(ethTypes.Transaction{}), "").
					Return(nil).
					Once()
				m.Pool.
					On("CheckPolicy", context.Background(), pool.SendTx, allowedContract).
					Return(true, nil).
					Once()
				m.Pool.
					On("CheckPolicy", context.Background(), pool.SendTx, allowed.From).
					Return(true, nil).
					Once()
			},
		},
		{
			Name: "Contract not on allow list, rejected",
			Prepare: func(t *testing.T, tc *testCase) {
				tx := ethTypes.NewTransaction(1, disallowedContract, big.NewInt(1), uint64(1), big.NewInt(1), []byte{})

				signedTx, err := allowed.Signer(allowed.From, tx)
				require.NoError(t, err)

				txBinary, err := signedTx.MarshalBinary()
				require.NoError(t, err)

				rawTx := hex.EncodeToHex(txBinary)
				require.NoError(t, err)

				tc.Input = rawTx
				tc.ExpectedResult = nil
				tc.ExpectedError = contractDenied
			},
			SetupMocks: func(t *testing.T, m *mocksWrapper, tc testCase) {
				m.Pool.
					On("CheckPolicy", context.Background(), pool.SendTx, disallowedContract).
					Return(false, contractDenied).
					Once()
			},
		},
		{
			Name: "Sender not on allow list, rejected",
			Prepare: func(t *testing.T, tc *testCase) {
				tx := ethTypes.NewTransaction(1, allowedContract, big.NewInt(1), uint64(1), big.NewInt(1), []byte{})

				signedTx, err := disallowed.Signer(disallowed.From, tx)
				require.NoError(t, err)

				txBinary, err := signedTx.MarshalBinary()
				require.NoError(t, err)

				rawTx := hex.EncodeToHex(txBinary)
				require.NoError(t, err)

				tc.Input = rawTx
				tc.ExpectedResult = nil
				tc.ExpectedError = senderDenied
			},
			SetupMocks: func(t *testing.T, m *mocksWrapper, tc testCase) {
				m.Pool.
					On("CheckPolicy", context.Background(), pool.SendTx, allowedContract).
					Return(true, nil).
					Once()
				m.Pool.
					On("CheckPolicy", context.Background(), pool.SendTx, disallowed.From).
					Return(false, senderDenied).
					Once()
			},
		},
		{
			Name: "Unsigned tx with allowed contract, accepted", // for backward compatibility
			Prepare: func(t *testing.T, tc *testCase) {
				tx := ethTypes.NewTransaction(1, allowedContract, big.NewInt(1), uint64(1), big.NewInt(1), []byte{})

				txBinary, err := tx.MarshalBinary()
				require.NoError(t, err)

				rawTx := hex.EncodeToHex(txBinary)
				require.NoError(t, err)

				tc.Input = rawTx
				tc.ExpectedResult = state.HashPtr(tx.Hash())
				tc.ExpectedError = nil
			},
			SetupMocks: func(t *testing.T, m *mocksWrapper, tc testCase) {
				m.Pool.
					On("AddTx", context.Background(), mock.IsType(ethTypes.Transaction{}), "").
					Return(nil).
					Once()
				// policy does not reject this case for backward compat
			},
		},
		{
			Name: "Unsigned tx with disallowed contract, rejected",
			Prepare: func(t *testing.T, tc *testCase) {
				tx := ethTypes.NewTransaction(1, disallowedContract, big.NewInt(1), uint64(1), big.NewInt(1), []byte{})

				signedTx, err := disallowed.Signer(disallowed.From, tx)
				require.NoError(t, err)

				txBinary, err := signedTx.MarshalBinary()
				require.NoError(t, err)

				rawTx := hex.EncodeToHex(txBinary)
				require.NoError(t, err)

				tc.Input = rawTx
				tc.ExpectedResult = nil
				tc.ExpectedError = contractDenied
			},
			SetupMocks: func(t *testing.T, m *mocksWrapper, tc testCase) {
				m.Pool.
					On("CheckPolicy", context.Background(), pool.SendTx, disallowedContract).
					Return(false, contractDenied).
					Once()
			},
		},
		{
			Name: "Send invalid tx input", // for backward compatibility
			Prepare: func(t *testing.T, tc *testCase) {
				tc.Input = "0x1234"
				tc.ExpectedResult = nil
				tc.ExpectedError = types.NewRPCError(types.InvalidParamsErrorCode, "invalid tx input")
			},
			SetupMocks: func(t *testing.T, m *mocksWrapper, tc testCase) {},
		},
		{
			Name: "Sender not on deploy allow list, rejected",
			Prepare: func(t *testing.T, tc *testCase) {
				deployAddr := common.HexToAddress("0x0")
				tx := ethTypes.NewTransaction(1, deployAddr, big.NewInt(1), uint64(1), big.NewInt(1), []byte{})

				signedTx, err := disallowed.Signer(disallowed.From, tx)
				require.NoError(t, err)

				txBinary, err := signedTx.MarshalBinary()
				require.NoError(t, err)

				rawTx := hex.EncodeToHex(txBinary)
				require.NoError(t, err)

				tc.Input = rawTx
				tc.ExpectedResult = nil
				tc.ExpectedError = deployDenied
			},
			SetupMocks: func(t *testing.T, m *mocksWrapper, tc testCase) {
				m.Pool.
					On("CheckPolicy", context.Background(), pool.Deploy, disallowed.From).
					Return(false, nil).
					Once()
			},
		},
	}

	for _, testCase := range testCases {
		t.Run(testCase.Name, func(t *testing.T) {
			tc := testCase
			tc.Prepare(t, &tc)
			tc.SetupMocks(t, m, tc)

			res, err := s.JSONRPCCall("eth_sendRawTransaction", tc.Input)
			require.NoError(t, err)

			assert.Equal(t, float64(1), res.ID)
			assert.Equal(t, "2.0", res.JSONRPC)

			if res.Result != nil || tc.ExpectedResult != nil {
				var result common.Hash
				err = json.Unmarshal(res.Result, &result)
				require.NoError(t, err)
				assert.Equal(t, *tc.ExpectedResult, result)
			}
			if res.Error != nil || tc.ExpectedError != nil {
				assert.Equal(t, tc.ExpectedError.ErrorCode(), res.Error.Code)
				assert.Equal(t, tc.ExpectedError.Error(), res.Error.Message)
			}
		})
	}
=======
>>>>>>> 5ee8bdad
}<|MERGE_RESOLUTION|>--- conflicted
+++ resolved
@@ -5333,7 +5333,6 @@
 	assert.ElementsMatch(t, []int{10, 11, 12}, results[3])
 	assert.ElementsMatch(t, []int{13, 14, 15}, results[4])
 	assert.ElementsMatch(t, []int{16}, results[5])
-<<<<<<< HEAD
 }
 
 func TestSendRawTransactionJSONRPCCallWithPolicyApplied(t *testing.T) {
@@ -5566,6 +5565,4 @@
 			}
 		})
 	}
-=======
->>>>>>> 5ee8bdad
 }