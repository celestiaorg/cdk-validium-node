package main

import (
	"bytes"
	"errors"
	"fmt"
	"math/big"
	"os"
	"strconv"
	"time"

	"github.com/0xPolygonHermez/zkevm-node/config"
	"github.com/0xPolygonHermez/zkevm-node/etherman"
	ethmanTypes "github.com/0xPolygonHermez/zkevm-node/etherman/types"
	"github.com/0xPolygonHermez/zkevm-node/log"
	"github.com/0xPolygonHermez/zkevm-node/test/operations"
	"github.com/ethereum/go-ethereum"
	"github.com/ethereum/go-ethereum/common"
	ethTypes "github.com/ethereum/go-ethereum/core/types"
	"github.com/mitchellh/mapstructure"
	"github.com/spf13/viper"
	"github.com/urfave/cli/v2"
)

const (
	flagSequencesName = "sequences"
	flagWaitName      = "wait"
	flagVerboseName   = "verbose"
)

var (
	flagSequences = cli.Uint64Flag{
		Name:     flagSequencesName,
		Aliases:  []string{"s"},
		Usage:    "send batches for the provided number of sequences.",
		Required: false,
	}
	flagWait = cli.BoolFlag{
		Name:     flagWaitName,
		Aliases:  []string{"w"},
		Usage:    "wait batch transaction to be confirmed",
		Required: false,
	}
	flagVerbose = cli.BoolFlag{
		Name:     flagVerboseName,
		Aliases:  []string{"v"},
		Usage:    "output verbose logs",
		Required: false,
	}
)

func main() {
	batchsender := cli.NewApp()
	batchsender.Name = "batchsender"
	batchsender.Usage = "send batch transactions to L1"
	batchsender.Description = `This tool allows to send a specified number of batch transactions to L1. 
Optionally it can wait for the batches to be validated.`
	batchsender.DefaultCommand = "send"
	batchsender.Flags = []cli.Flag{&flagSequences, &flagWait, &flagVerbose}
	batchsender.Commands = []*cli.Command{
		{
			Before:  setLogLevel,
			Name:    "send",
			Aliases: []string{},
			Usage:   "Sends the specified number of batch transactions to L1",
			Description: `This command sends the specified number of batches to L1.
If --sequences flag is used, the number of batches is repeated for the number of sequences provided.
If --wait flag is used, it waits for the corresponding validation transaction.`,
			ArgsUsage: "number of batches to be sent (default: 1)",
			Action:    sendBatches,
		},
	}

	err := batchsender.Run(os.Args)
	if err != nil {
		log.Fatal(err)
		os.Exit(1)
	}
}

func setLogLevel(ctx *cli.Context) error {
	logLevel := "info"
	if ctx.Bool(flagVerboseName) {
		logLevel = "debug"
	}

	log.Init(log.Config{
		Level:   logLevel,
		Outputs: []string{"stderr"},
	})
	return nil
}

func sendBatches(cliCtx *cli.Context) error {
	ctx := cliCtx.Context

	// retrieve default configuration
	var cfg config.Config
	viper.SetConfigType("toml")
	err := viper.ReadConfig(bytes.NewBuffer([]byte(config.DefaultValues)))
	if err != nil {
		return err
	}
	err = viper.Unmarshal(&cfg, viper.DecodeHook(mapstructure.TextUnmarshallerHookFunc()))
	if err != nil {
		return err
	}

	auth, err := operations.GetAuth(operations.DefaultSequencerPrivateKey, operations.DefaultL1ChainID)
	if err != nil {
		return err
	}

	ethMan, err := etherman.NewClient(cfg.Etherman, cfg.NetworkConfig.L1Config)
	if err != nil {
		return err
	}

	err = ethMan.AddOrReplaceAuth(*auth)
	if err != nil {
		return err
	}
	log.Info("Using address: ", auth.From)

	wait := cliCtx.Bool(flagWaitName)

	nBatches := 1 // send 1 batch by default
	if cliCtx.NArg() > 0 {
		nBatchesArgStr := cliCtx.Args().Get(0)
		nBatchesArg, err := strconv.Atoi(nBatchesArgStr)
		if err == nil {
			nBatches = nBatchesArg
		}
	}

	nSequences := int(cliCtx.Uint64(flagSequencesName))

	var sentTxs []*ethTypes.Transaction
	sentTxsMap := make(map[common.Hash]struct{})

	var duration time.Duration
	if nBatches > 1 {
		duration = 500
	}

	// here the behavior is different:
	// - if the `--sequences` flag is used we send ns sequences filled with nb batches each
	// - if the flag is not used we send one sequence for each batch
	var ns, nb int
	if nSequences == 0 {
		ns = nBatches
		nb = 1
	} else {
		ns = nSequences
		nb = nBatches
	}

	nonce, err := ethMan.CurrentNonce(ctx, auth.From)
	if err != nil {
		err := fmt.Errorf("failed to get current nonce: %w", err)
		log.Error(err.Error())
		return err
	}

	for i := 0; i < ns; i++ {
		currentBlock, err := ethMan.EthClient.BlockByNumber(ctx, nil)
		if err != nil {
			return err
		}
		log.Debug("currentBlock.Time(): ", currentBlock.Time())

		seqs := make([]ethmanTypes.Sequence, 0, nBatches)
		for i := 0; i < nb; i++ {
			// empty rollup
			seqs = append(seqs, ethmanTypes.Sequence{
				GlobalExitRoot: common.HexToHash("0x"),
				BatchL2Data:    []byte{},
				Timestamp:      int64(currentBlock.Time() - 1), // fit in latest-sequence < > current-block rage
			})
		}

		// send to L1
<<<<<<< HEAD
		to, data, err := ethMan.BuildSequenceBatchesTxData(auth.From, seqs, nil)
=======
		to, data, err := ethMan.BuildSequenceBatchesTxData(auth.From, seqs, auth.From)
>>>>>>> f041a1b8
		if err != nil {
			return err
		}
		tx := ethTypes.NewTx(&ethTypes.LegacyTx{
			To:   to,
			Data: data,
		})
		signedTx, err := ethMan.SignTx(ctx, auth.From, tx)
		if err != nil {
			return err
		}
		err = ethMan.SendTx(ctx, signedTx)
		if err != nil {
			return err
		}
		gas, err := ethMan.EstimateGas(ctx, auth.From, to, nil, data)
		if err != nil {
			err := fmt.Errorf("failed to estimate gas: %w", err)
			log.Error(err.Error())
			return err
		}
		// get gas price
		gasPrice, err := ethMan.SuggestedGasPrice(ctx)
		if err != nil {
			err := fmt.Errorf("failed to get suggested gas price: %w", err)
			log.Error(err.Error())
			return err
		}
		tx = ethTypes.NewTx(&ethTypes.LegacyTx{
			Nonce:    nonce,
			Gas:      gas + uint64(i),
			GasPrice: gasPrice,
			To:       to,
			Data:     data,
		})
		signedTx, err = ethMan.SignTx(ctx, auth.From, tx)
		if err != nil {
			log.Error(err.Error())
			return err
		}
		err = ethMan.SendTx(ctx, signedTx)
		if err != nil {
			log.Error(err.Error())
			return err
		}

		log.Info("TxHash: ", signedTx.Hash())
		sentTxs = append(sentTxs, signedTx)
		sentTxsMap[signedTx.Hash()] = struct{}{}

		time.Sleep(duration * time.Millisecond)
	}

	sentBatches := len(sentTxs)

	if wait { // wait proofs
		log.Info("Waiting for transactions to be confirmed...")
		time.Sleep(time.Second)

		virtualBatches := make(map[uint64]common.Hash)
		verifiedBatches := make(map[uint64]struct{})
		loggedBatches := make(map[uint64]struct{})

		miningTimeout := 180 * time.Second                           //nolint:gomnd
		waitTimeout := time.Duration(180*len(sentTxs)) * time.Second //nolint:gomnd
		done := make(chan struct{})

		for _, tx := range sentTxs {
			err := operations.WaitTxToBeMined(ctx, ethMan.EthClient, tx, miningTimeout)
			if err != nil {
				return err
			}
		}

		for {
			select {
			case <-time.After(waitTimeout):
				return errors.New("deadline exceeded")
			case <-done:
				success(sentBatches)
				return nil
			default:
			txLoop:
				for _, tx := range sentTxs {
					// get rollup tx block number
					receipt, err := ethMan.EthClient.TransactionReceipt(ctx, tx.Hash())
					if err != nil {
						return err
					}

					fromBlock := receipt.BlockNumber
					toBlock := new(big.Int).Add(fromBlock, new(big.Int).SetUint64(cfg.Synchronizer.SyncChunkSize))
					query := ethereum.FilterQuery{
						FromBlock: fromBlock,
						ToBlock:   toBlock,
						Addresses: ethMan.SCAddresses,
					}
					logs, err := ethMan.EthClient.FilterLogs(ctx, query)
					if err != nil {
						return err
					}
					for _, vLog := range logs {
						switch vLog.Topics[0] {
						case etherman.SequencedBatchesSigHash():
							if vLog.TxHash == tx.Hash() { // ignore other txs happening on L1
								sb, err := ethMan.Supernets2.ParseSequenceBatches(vLog)
								if err != nil {
									return err
								}

								virtualBatches[sb.NumBatch] = vLog.TxHash

								if _, logged := loggedBatches[sb.NumBatch]; !logged {
									log.Infof("Batch [%d] virtualized in TxHash [%v]", sb.NumBatch, vLog.TxHash)
									loggedBatches[sb.NumBatch] = struct{}{}
								}
							}
						case etherman.TrustedVerifyBatchesSigHash():
							vb, err := ethMan.Supernets2.ParseVerifyBatchesTrustedAggregator(vLog)
							if err != nil {
								return err
							}

							if _, verified := verifiedBatches[vb.NumBatch]; !verified {
								log.Infof("Batch [%d] verified in TxHash [%v]", vb.NumBatch, vLog.TxHash)
								verifiedBatches[vb.NumBatch] = struct{}{}
							}

							// batch is verified, remove it from the txs set
							delete(sentTxsMap, virtualBatches[vb.NumBatch])
							if len(sentTxsMap) == 0 {
								close(done)
								break txLoop
							}
						}
					}

					// wait for verifications
					time.Sleep(time.Second) //nolint:gomnd
				}
			}
		}
	}

	success(sentBatches)
	return nil
}

func success(nBatches int) {
	if nBatches > 1 {
		log.Infof("Successfully sent %d batches", nBatches)
	} else {
		log.Info("Successfully sent 1 batch")
	}
}<|MERGE_RESOLUTION|>--- conflicted
+++ resolved
@@ -180,11 +180,7 @@
 		}
 
 		// send to L1
-<<<<<<< HEAD
-		to, data, err := ethMan.BuildSequenceBatchesTxData(auth.From, seqs, nil)
-=======
-		to, data, err := ethMan.BuildSequenceBatchesTxData(auth.From, seqs, auth.From)
->>>>>>> f041a1b8
+		to, data, err := ethMan.BuildSequenceBatchesTxData(auth.From, seqs, auth.From, nil)
 		if err != nil {
 			return err
 		}
