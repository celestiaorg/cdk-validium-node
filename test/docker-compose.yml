version: "3.5"
networks:
  default:
    name: zkevm

services:
  grafana:
    container_name: grafana
    image: grafana/grafana-oss
    volumes:
      - ./config/grafana/datasources.yml:/etc/grafana/provisioning/datasources/default.yml:ro
      - ./config/grafana/dashboards.yml:/etc/grafana/provisioning/dashboards/default.yml:ro
      - ./config/grafana/dashboard-dockers.json:/etc/grafana/provisioning/dashboards/dashboard-dockers.json:ro
      - ./config/grafana/dashboard-node.json:/etc/grafana/provisioning/dashboards/dashboard-node.json:ro
    environment:
      - GF_SECURITY_ADMIN_USER=zkevm
      - GF_SECURITY_ADMIN_PASSWORD=zkevm
    ports:
      - 3000:3000
    depends_on:
      - telegraf

  telegraf:
    container_name: telegraf
    image: telegraf
    volumes:
      - ./config/telegraf.conf:/etc/telegraf/telegraf.conf:ro
      - /var/run/docker.sock:/var/run/docker.sock:ro
    user: telegraf:${DOCKERGID}
    environment:
      - POSTGRES_HOST=grafana-db
      - POSTGRES_USER=user
      - POSTGRES_PASSWORD=password
      - POSTGRES_DB=grafana
    depends_on:
      - grafana-db
      - zkevm-json-rpc

  grafana-db:
    container_name: grafana-db
    image: postgres:15
    expose:
      - 5432
    environment:
      - POSTGRES_USER=user
      - POSTGRES_PASSWORD=password
      - POSTGRES_DB=grafana

  zkevm-sequencer:
    container_name: zkevm-sequencer
    image: zkevm-node
    ports:
      - 9092:9091 # needed if metrics enabled
      - 6060:6060
      - 6900:6900 # Data stream server
    environment:
      - ZKEVM_NODE_STATE_DB_HOST=zkevm-state-db
      - ZKEVM_NODE_POOL_DB_HOST=zkevm-pool-db
      - ZKEVM_NODE_MTCLIENT_URI=${ZKEVM_NODE_MTCLIENT_URI}
      - ZKEVM_NODE_EXECUTOR_URI=${ZKEVM_NODE_EXECUTOR_URI}
    volumes:
      - ./config/test.node.config.toml:/app/config.toml
      - ./config/test.genesis.config.json:/app/genesis.json
      - ./:/datastreamer
    command:
      - "/bin/sh"
      - "-c"
      - "/app/zkevm-node run --network custom --custom-network-file /app/genesis.json --cfg /app/config.toml --components sequencer"

  zkevm-sequencer-v1tov2:
    container_name: zkevm-sequencer-v1tov2
    image: zkevm-node
    ports:
      - 9092:9091 # needed if metrics enabled
      - 6060:6060
      - 6900:6900 # Data stream server
    environment:
      - ZKEVM_NODE_STATE_DB_HOST=zkevm-state-db
      - ZKEVM_NODE_POOL_DB_HOST=zkevm-pool-db
      - ZKEVM_NODE_MTCLIENT_URI=${ZKEVM_NODE_MTCLIENT_URI}
      - ZKEVM_NODE_EXECUTOR_URI=${ZKEVM_NODE_EXECUTOR_URI}
      - ZKEVM_NODE_ETHERMAN_URL=http://zkevm-v1tov2-l1-network:8545
    volumes:
      - ./config/test.node.config.toml:/app/config.toml
      - ./config/test.genesis-v1tov2.config.json:/app/genesis.json
      - ./:/datastreamer
    command:
      - "/bin/sh"
      - "-c"
      - "/app/zkevm-node run --network custom --custom-network-file /app/genesis.json --cfg /app/config.toml --components sequencer"

  zkevm-sequence-sender:
    container_name: zkevm-sequence-sender
    image: zkevm-node
    environment:
      - ZKEVM_NODE_STATE_DB_HOST=zkevm-state-db
      - ZKEVM_NODE_POOL_DB_HOST=zkevm-pool-db
      - ZKEVM_NODE_SEQUENCER_SENDER_ADDRESS=0xf39fd6e51aad88f6f4ce6ab8827279cfffb92266
      - ZKEVM_NODE_MTCLIENT_URI=${ZKEVM_NODE_MTCLIENT_URI}
      - ZKEVM_NODE_EXECUTOR_URI=${ZKEVM_NODE_EXECUTOR_URI}
    volumes:
      - ./sequencer.keystore:/pk/sequencer.keystore
      - ./config/test.node.config.toml:/app/config.toml
      - ./config/test.genesis.config.json:/app/genesis.json
    command:
      - "/bin/sh"
      - "-c"
      - "/app/zkevm-node run --network custom --custom-network-file /app/genesis.json --cfg /app/config.toml --components sequence-sender"

  zkevm-sequence-sender-v1tov2:
    container_name: zkevm-sequence-sender-v1tov2
    image: zkevm-node
    environment:
      - ZKEVM_NODE_STATE_DB_HOST=zkevm-state-db
      - ZKEVM_NODE_POOL_DB_HOST=zkevm-pool-db
      - ZKEVM_NODE_SEQUENCER_SENDER_ADDRESS=0xf39fd6e51aad88f6f4ce6ab8827279cfffb92266
      - ZKEVM_NODE_MTCLIENT_URI=${ZKEVM_NODE_MTCLIENT_URI}
      - ZKEVM_NODE_EXECUTOR_URI=${ZKEVM_NODE_EXECUTOR_URI}
      - ZKEVM_NODE_ETHERMAN_URL=http://zkevm-v1tov2-l1-network:8545
    volumes:
      - ./sequencer.keystore:/pk/sequencer.keystore
      - ./config/test.node.config.toml:/app/config.toml
      - ./config/test.genesis-v1tov2.config.json:/app/genesis.json
    command:
      - "/bin/sh"
      - "-c"
      - "/app/zkevm-node run --network custom --custom-network-file /app/genesis.json --cfg /app/config.toml --components sequence-sender"

  zkevm-json-rpc:
    container_name: zkevm-json-rpc
    image: zkevm-node
    ports:
      - 8123:8123
      - 8133:8133 # needed if WebSockets enabled
      - 9091:9091 # needed if metrics enabled
    environment:
      - ZKEVM_NODE_STATE_DB_HOST=zkevm-state-db
      - ZKEVM_NODE_POOL_DB_HOST=zkevm-pool-db
      - ZKEVM_NODE_MTCLIENT_URI=${ZKEVM_NODE_MTCLIENT_URI}
      - ZKEVM_NODE_EXECUTOR_URI=${ZKEVM_NODE_EXECUTOR_URI}
    volumes:
      - ./config/test.node.config.toml:/app/config.toml
      - ./config/test.genesis.config.json:/app/genesis.json
    command:
      - "/bin/sh"
      - "-c"
      - "/app/zkevm-node run --network custom --custom-network-file /app/genesis.json --cfg /app/config.toml --components rpc"

  zkevm-json-rpc-v1tov2:
    container_name: zkevm-json-rpc-v1tov2
    image: zkevm-node
    ports:
      - 8123:8123
      - 8133:8133 # needed if WebSockets enabled
      - 9091:9091 # needed if metrics enabled
    environment:
      - ZKEVM_NODE_STATE_DB_HOST=zkevm-state-db
      - ZKEVM_NODE_POOL_DB_HOST=zkevm-pool-db
      - ZKEVM_NODE_MTCLIENT_URI=${ZKEVM_NODE_MTCLIENT_URI}
      - ZKEVM_NODE_EXECUTOR_URI=${ZKEVM_NODE_EXECUTOR_URI}
      - ZKEVM_NODE_ETHERMAN_URL=http://zkevm-v1tov2-l1-network:8545
    volumes:
      - ./config/test.node.config.toml:/app/config.toml
      - ./config/test.genesis-v1tov2.config.json:/app/genesis.json
    command:
      - "/bin/sh"
      - "-c"
      - "/app/zkevm-node run --network custom --custom-network-file /app/genesis.json --cfg /app/config.toml --components rpc"

  zkevm-aggregator:
    container_name: zkevm-aggregator
    image: zkevm-node
    ports:
      - 50081:50081
      - 9093:9091 # needed if metrics enabled
    environment:
      - ZKEVM_NODE_STATE_DB_HOST=zkevm-state-db
      - ZKEVM_NODE_AGGREGATOR_SENDER_ADDRESS=0xf39fd6e51aad88f6f4ce6ab8827279cfffb92266
    volumes:
      - ./config/test.node.config.toml:/app/config.toml
      - ./config/test.genesis.config.json:/app/genesis.json
    command:
      - "/bin/sh"
      - "-c"
      - "/app/zkevm-node run --network custom --custom-network-file /app/genesis.json --cfg /app/config.toml --components aggregator"

  zkevm-aggregator-v1tov2:
    container_name: zkevm-aggregator-v1tov2
    image: zkevm-node
    ports:
      - 50081:50081
      - 9093:9091 # needed if metrics enabled
    environment:
      - ZKEVM_NODE_STATE_DB_HOST=zkevm-state-db
      - ZKEVM_NODE_AGGREGATOR_SENDER_ADDRESS=0xf39fd6e51aad88f6f4ce6ab8827279cfffb92266
      - ZKEVM_NODE_ETHERMAN_URL=http://zkevm-v1tov2-l1-network:8545
      - ZKEVM_NODE_AGGREGATOR_UPGRADEETROGBATCHNUMBER=2
    volumes:
      - ./config/test.node.config.toml:/app/config.toml
      - ./config/test.genesis-v1tov2.config.json:/app/genesis.json
    command:
      - "/bin/sh"
      - "-c"
      - "/app/zkevm-node run --network custom --custom-network-file /app/genesis.json --cfg /app/config.toml --components aggregator"

  zkevm-sync:
    container_name: zkevm-sync
    image: zkevm-node
    ports:
      - 9095:9091 # needed if metrics enabled
    environment:
      - ZKEVM_NODE_STATE_DB_HOST=zkevm-state-db
      - ZKEVM_NODE_MTCLIENT_URI=${ZKEVM_NODE_MTCLIENT_URI}
      - ZKEVM_NODE_EXECUTOR_URI=${ZKEVM_NODE_EXECUTOR_URI}
    volumes:
      - ./config/test.node.config.toml:/app/config.toml
      - ./config/test.genesis.config.json:/app/genesis.json
    command:
      - "/bin/sh"
      - "-c"
      - "/app/zkevm-node run --network custom --custom-network-file /app/genesis.json --cfg /app/config.toml --components synchronizer"

  zkevm-sync-v1tov2:
    container_name: zkevm-sync-v1tov2
    image: zkevm-node
    ports:
      - 9095:9091 # needed if metrics enabled
    environment:
      - ZKEVM_NODE_STATE_DB_HOST=zkevm-state-db
      - ZKEVM_NODE_MTCLIENT_URI=${ZKEVM_NODE_MTCLIENT_URI}
      - ZKEVM_NODE_EXECUTOR_URI=${ZKEVM_NODE_EXECUTOR_URI}
      - ZKEVM_NODE_ETHERMAN_URL=http://zkevm-v1tov2-l1-network:8545
    volumes:
      - ./config/test.node.config.toml:/app/config.toml
      - ./config/test.genesis-v1tov2.config.json:/app/genesis.json
    command:
      - "/bin/sh"
      - "-c"
      - "/app/zkevm-node run --network custom --custom-network-file /app/genesis.json --cfg /app/config.toml --components synchronizer"
  zkevm-eth-tx-manager:
    container_name: zkevm-eth-tx-manager
    image: zkevm-node
    ports:
      - 9094:9091 # needed if metrics enabled
    environment:
      - ZKEVM_NODE_STATE_DB_HOST=zkevm-state-db
    volumes:
      - ./sequencer.keystore:/pk/sequencer.keystore
      - ./aggregator.keystore:/pk/aggregator.keystore
      - ./config/test.node.config.toml:/app/config.toml
      - ./config/test.genesis.config.json:/app/genesis.json
    command:
      - "/bin/sh"
      - "-c"
      - "/app/zkevm-node run --network custom --custom-network-file /app/genesis.json --cfg /app/config.toml --components eth-tx-manager"

  zkevm-eth-tx-manager-v1tov2:
    container_name: zkevm-eth-tx-manager-v1tov2
    image: zkevm-node
    ports:
      - 9094:9091 # needed if metrics enabled
    environment:
      - ZKEVM_NODE_STATE_DB_HOST=zkevm-state-db
      - ZKEVM_NODE_ETHERMAN_URL=http://zkevm-v1tov2-l1-network:8545
    volumes:
      - ./sequencer.keystore:/pk/sequencer.keystore
      - ./aggregator.keystore:/pk/aggregator.keystore
      - ./config/test.node.config.toml:/app/config.toml
      - ./config/test.genesis-v1tov2.config.json:/app/genesis.json
    command:
      - "/bin/sh"
      - "-c"
      - "/app/zkevm-node run --network custom --custom-network-file /app/genesis.json --cfg /app/config.toml --components eth-tx-manager"

  zkevm-l2gaspricer:
    container_name: zkevm-l2gaspricer
    image: zkevm-node
    environment:
      - ZKEVM_NODE_POOL_DB_HOST=zkevm-pool-db
    volumes:
      - ./test.keystore:/pk/keystore
      - ./config/test.node.config.toml:/app/config.toml
      - ./config/test.genesis.config.json:/app/genesis.json
    command:
      - "/bin/sh"
      - "-c"
      - "/app/zkevm-node run --network custom --custom-network-file /app/genesis.json --cfg /app/config.toml --components l2gaspricer"

  zkevm-l2gaspricer-v1tov2:
    container_name: zkevm-l2gaspricer-v1tov2
    image: zkevm-node
    environment:
      - ZKEVM_NODE_POOL_DB_HOST=zkevm-pool-db
      - ZKEVM_NODE_ETHERMAN_URL=http://zkevm-v1tov2-l1-network:8545
    volumes:
      - ./test.keystore:/pk/keystore
      - ./config/test.node.config.toml:/app/config.toml
      - ./config/test.genesis-v1tov2.config.json:/app/genesis.json
    command:
      - "/bin/sh"
      - "-c"
      - "/app/zkevm-node run --network custom --custom-network-file /app/genesis.json --cfg /app/config.toml --components l2gaspricer"

  zkevm-state-db:
    container_name: zkevm-state-db
    image: postgres:15
    deploy:
      resources:
        limits:
          memory: 2G
        reservations:
          memory: 1G
    ports:
      - 5432:5432
    volumes:
      - ../db/scripts/init_prover_db.sql:/docker-entrypoint-initdb.d/init.sql
    environment:
      - POSTGRES_USER=state_user
      - POSTGRES_PASSWORD=state_password
      - POSTGRES_DB=state_db
    command:
      - "postgres"
      - "-N"
      - "500"

  zkevm-pool-db:
    container_name: zkevm-pool-db
    image: postgres:15
    deploy:
      resources:
        limits:
          memory: 2G
        reservations:
          memory: 1G
    ports:
      - 5433:5432
    environment:
      - POSTGRES_USER=pool_user
      - POSTGRES_PASSWORD=pool_password
      - POSTGRES_DB=pool_db
    command:
      - "postgres"
      - "-N"
      - "500"

  zkevm-event-db:
    container_name: zkevm-event-db
    image: postgres:15
    deploy:
      resources:
        limits:
          memory: 2G
        reservations:
          memory: 1G
    ports:
      - 5435:5432
    volumes:
      - ../db/scripts/init_event_db.sql:/docker-entrypoint-initdb.d/init.sql
    environment:
      - POSTGRES_USER=event_user
      - POSTGRES_PASSWORD=event_password
      - POSTGRES_DB=event_db
    command:
      - "postgres"
      - "-N"
      - "500"

  zkevm-explorer-l1:
    container_name: zkevm-explorer-l1
    image: hermeznetwork/zkevm-explorer:latest
    ports:
      - 4000:4000
    environment:
      - NETWORK=ETH
      - SUBNETWORK=Local Ethereum
      - COIN=ETH
      - ETHEREUM_JSONRPC_VARIANT=geth
      - ETHEREUM_JSONRPC_HTTP_URL=http://zkevm-mock-l1-network:8545
      - DATABASE_URL=postgres://l1_explorer_user:l1_explorer_password@zkevm-explorer-l1-db:5432/l1_explorer_db
      - ECTO_USE_SSL=false
      - MIX_ENV=prod
    command:
      - "/bin/sh"
      - "-c"
      - "mix do ecto.create, ecto.migrate; mix phx.server"

  zkevm-explorer-l1-db:
    container_name: zkevm-explorer-l1-db
    image: postgres:15
    ports:
      - 5436:5432
    environment:
      - POSTGRES_USER=l1_explorer_user
      - POSTGRES_PASSWORD=l1_explorer_password
      - POSTGRES_DB=l1_explorer_db
    command:
      - "postgres"
      - "-N"
      - "500"

  zkevm-explorer-l2:
    container_name: zkevm-explorer-l2
    image: hermeznetwork/zkevm-explorer:latest
    ports:
      - 4001:4000
    environment:
      - NETWORK=POE
      - SUBNETWORK=Polygon Hermez
      - COIN=ETH
      - ETHEREUM_JSONRPC_VARIANT=geth
      - ETHEREUM_JSONRPC_HTTP_URL=http://zkevm-explorer-json-rpc:8124
      - DATABASE_URL=postgres://l2_explorer_user:l2_explorer_password@zkevm-explorer-l2-db:5432/l2_explorer_db
      - ECTO_USE_SSL=false
      - MIX_ENV=prod
      - LOGO=/images/blockscout_logo.svg
      - LOGO_FOOTER=/images/blockscout_logo.svg
    command:
      - "/bin/sh"
      - "-c"
      - "mix do ecto.create, ecto.migrate; mix phx.server"

  zkevm-explorer-json-rpc:
    container_name: zkevm-explorer-json-rpc
    image: zkevm-node
    ports:
      - 8124:8124
      - 8134:8134 # needed if WebSockets enabled
    environment:
      - ZKEVM_NODE_STATE_DB_HOST=zkevm-state-db
      - ZKEVM_NODE_POOL_DB_HOST=zkevm-pool-db
      - ZKEVM_NODE_RPC_PORT=8124
      - ZKEVM_NODE_RPC_WEBSOCKETS_PORT=8134
      - ZKEVM_NODE_MTCLIENT_URI=${ZKEVM_NODE_MTCLIENT_URI}
      - ZKEVM_NODE_EXECUTOR_URI=${ZKEVM_NODE_EXECUTOR_URI}
    volumes:
      - ./config/test.node.config.toml:/app/config.toml
      - ./config/test.genesis.config.json:/app/genesis.json
    command:
      - "/bin/sh"
      - "-c"
      - "/app/zkevm-node run --network custom --custom-network-file /app/genesis.json --cfg /app/config.toml --components rpc --http.api eth,net,debug,zkevm,txpool,web3"

  zkevm-explorer-l2-db:
    container_name: zkevm-explorer-l2-db
    image: postgres:15
    ports:
      - 5437:5432
    environment:
      - POSTGRES_USER=l2_explorer_user
      - POSTGRES_PASSWORD=l2_explorer_password
      - POSTGRES_DB=l2_explorer_db
    command: [ "postgres", "-N", "500" ]

  zkevm-mock-l1-network:
    container_name: zkevm-mock-l1-network
    image: 0xpolygon/cdk-validium-contracts:forkId8
    ports:
      - 8545:8545
      - 8546:8546
    command:
      - "--http"
      - "--http.api"
      - "admin,eth,debug,miner,net,txpool,personal,web3"
      - "--http.addr"
      - "0.0.0.0"
      - "--http.corsdomain"
      - "*"
      - "--http.vhosts"
      - "*"
      - "--ws"
      - "--ws.origins"
      - "*"
      - "--ws.addr"
      - "0.0.0.0"
      - "--dev"
      - "--dev.period"
      - "1"
      - "--datadir"
      - "/geth_data"
      - "--syncmode"
      - "full"
      - "--rpc.allow-unprotected-txs"

  zkevm-v1tov2-l1-network:
    container_name: zkevm-v1tov2-l1-network
    image: hermeznetwork/geth-zkevm-contracts:v2.1.1-lxly-updateV1ToV2-etrog-geth1.12.0
    ports:
      - 8545:8545
      - 8546:8546
    command:
      - "--http"
      - "--http.api"
      - "admin,eth,debug,miner,net,txpool,personal,web3"
      - "--http.addr"
      - "0.0.0.0"
      - "--http.corsdomain"
      - "*"
      - "--http.vhosts"
      - "*"
      - "--ws"
      - "--ws.origins"
      - "*"
      - "--ws.addr"
      - "0.0.0.0"
      - "--dev"
      - "--dev.period"
      - "1"
      - "--datadir"
      - "/geth_data"
      - "--syncmode"
      - "full"
      - "--rpc.allow-unprotected-txs"

  zkevm-prover:
    container_name: zkevm-prover
<<<<<<< HEAD
    platform: linux/amd64
    image: hermeznetwork/zkevm-prover:v5.0.6
=======
    image: hermeznetwork/zkevm-prover:v6.0.0
>>>>>>> dc85fb7e
    ports:
      - 50061:50061 # MT
      - 50071:50071 # Executor
    volumes:
      - ./config/test.prover.config.json:/usr/src/app/config.json
    environment:
      - EXPERIMENTAL_DOCKER_DESKTOP_FORCE_QEMU=1
    command: >
      zkProver -c /usr/src/app/config.json

  zkevm-approve:
    container_name: zkevm-approve
    image: zkevm-node
    environment:
      - ZKEVM_NODE_STATE_DB_HOST=zkevm-state-db
    volumes:
      - ./sequencer.keystore:/pk/keystore
      - ./config/test.node.config.toml:/app/config.toml
      - ./config/test.genesis.config.json:/app/genesis.json
    command:
      - "/bin/sh"
      - "-c"
      - "/app/zkevm-node approve --network custom --custom-network-file /app/genesis.json --key-store-path /pk/keystore --pw testonly --am 115792089237316195423570985008687907853269984665640564039457584007913129639935 -y --cfg /app/config.toml"

  zkevm-approve-v1tov2:
    container_name: zkevm-approve-v1tov2
    image: zkevm-node
    environment:
      - ZKEVM_NODE_STATE_DB_HOST=zkevm-state-db
      - ZKEVM_NODE_ETHERMAN_URL=http://zkevm-v1tov2-l1-network:8545
    volumes:
      - ./sequencer.keystore:/pk/keystore
      - ./config/test.node.config.toml:/app/config.toml
      - ./config/test.genesis-v1tov2.config.json:/app/genesis.json
    command:
      - "/bin/sh"
      - "-c"
      - "/app/zkevm-node approve --network custom --custom-network-file /app/genesis.json --key-store-path /pk/keystore --pw testonly --am 115792089237316195423570985008687907853269984665640564039457584007913129639935 -y --cfg /app/config.toml"

  zkevm-permissionless-db:
    container_name: zkevm-permissionless-db
    image: postgres:15
    deploy:
      resources:
        limits:
          memory: 2G
        reservations:
          memory: 1G
    ports:
      - 5434:5432
    volumes:
      - ../db/scripts/single_db_server.sql:/docker-entrypoint-initdb.d/init.sql
    environment:
      - POSTGRES_USER=test_user
      - POSTGRES_PASSWORD=test_password
      - POSTGRES_DB=test_db
    command:
      - "postgres"
      - "-N"
      - "500"

  zkevm-permissionless-node:
    container_name: zkevm-permissionless-node
    image: zkevm-node
    ports:
      - 8125:8125
    environment:
      - ZKEVM_NODE_ISTRUSTEDSEQUENCER=false
      - ZKEVM_NODE_STATE_DB_USER=test_user
      - ZKEVM_NODE_STATE_DB_PASSWORD=test_password
      - ZKEVM_NODE_STATE_DB_NAME=state_db
      - ZKEVM_NODE_STATE_DB_HOST=zkevm-permissionless-db
      - ZKEVM_NODE_POOL_DB_USER=test_user
      - ZKEVM_NODE_POOL_DB_PASSWORD=test_password
      - ZKEVM_NODE_POOL_DB_NAME=pool_db
      - ZKEVM_NODE_POOL_DB_HOST=zkevm-permissionless-db
      - ZKEVM_NODE_RPC_PORT=8125
      - ZKEVM_NODE_RPC_SEQUENCERNODEURI=http://zkevm-json-rpc:8123
      - ZKEVM_NODE_MTCLIENT_URI=zkevm-permissionless-prover:50061
      - ZKEVM_NODE_EXECUTOR_URI=zkevm-permissionless-prover:50071
    volumes:
      - ./config/test.node.config.toml:/app/config.toml
      - ./config/test.genesis.config.json:/app/genesis.json
    command:
      - "/bin/sh"
      - "-c"
      - "/app/zkevm-node run --network custom --custom-network-file /app/genesis.json --cfg /app/config.toml --components \"rpc,synchronizer\""

  zkevm-permissionless-prover:
    container_name: zkevm-permissionless-prover
    image: hermeznetwork/zkevm-prover:v6.0.0
    ports:
      # - 50058:50058 # Prover
      - 50059:50052 # Mock prover
      - 50068:50061 # MT
      - 50078:50071 # Executor
    volumes:
      - ./config/test.permissionless.prover.config.json:/usr/src/app/config.json
    command: >
      zkProver -c /usr/src/app/config.json

  zkevm-metrics:
    image: prom/prometheus:v2.39.1
    container_name: zkevm-metrics
    restart: unless-stopped
    ports:
      - 9090:9090
    command:
      - --config.file=/etc/prometheus/prometheus.yml
      - --web.enable-lifecycle
    volumes:
      - ../config/metrics/prometheus:/etc/prometheus

  zkevm-sh:
    container_name: zkevm-sh
    image: zkevm-node
    stdin_open: true
    tty: true
    environment:
      - ZKEVM_NODE_STATE_DB_HOST=zkevm-state-db
      - ZKEVM_NODE_POOL_DB_HOST=zkevm-pool-db
    volumes:
      - ./config/test.node.config.toml:/app/config.toml
      - ./config/test.genesis.config.json:/app/genesis.json
    command:
      - "/bin/sh"

  zkevm-node-forced-DAC:
    container_name: zkevm-node-forced-DAC
    image: zkevm-node
    ports:
      - 8125:8125
    environment:
      - ZKEVM_NODE_ISTRUSTEDSEQUENCER=false
      - ZKEVM_NODE_STATEDB_USER=test_user
      - ZKEVM_NODE_STATEDB_PASSWORD=test_password
      - ZKEVM_NODE_STATEDB_NAME=state_db
      - ZKEVM_NODE_STATEDB_HOST=zkevm-permissionless-db
      - ZKEVM_NODE_POOL_DB_USER=test_user
      - ZKEVM_NODE_POOL_DB_PASSWORD=test_password
      - ZKEVM_NODE_POOL_DB_NAME=pool_db
      - ZKEVM_NODE_POOL_DB_HOST=zkevm-permissionless-db
      - ZKEVM_NODE_RPC_PORT=8125
      - ZKEVM_NODE_RPC_SEQUENCERNODEURI=http://zkevm-node-json-rpc:8123
      - ZKEVM_NODE_SYNCHRONIZER_TRUSTEDSEQUENCERURL=http://you-cant-touch-this:8123
      - ZKEVM_NODE_MTCLIENT_URI=zkevm-permissionless-prover:50061
      - ZKEVM_NODE_EXECUTOR_URI=zkevm-permissionless-prover:50071
    volumes:
      - ./config/test.node.config.toml:/app/config.toml
      - ./config/test.genesis.config.json:/app/genesis.json
    command:
      - "/bin/sh"
      - "-c"
      - "/app/zkevm-node run --network custom --custom-network-file /app/genesis.json --cfg /app/config.toml --components \"rpc,synchronizer\""

  zkevm-data-node-db:
    container_name: zkevm-data-node-db
    restart: unless-stopped
    image: postgres
    healthcheck:
      test: ["CMD-SHELL", "pg_isready -d $${POSTGRES_DB} -U $${POSTGRES_USER}"]
      interval: 10s
      timeout: 5s
      retries: 5
    ports:
      - 5444:5432
    environment:
      - POSTGRES_USER=committee_user
      - POSTGRES_PASSWORD=committee_password
      - POSTGRES_DB=committee_db
    command:
      - "postgres"
      - "-N"
      - "500"<|MERGE_RESOLUTION|>--- conflicted
+++ resolved
@@ -513,12 +513,7 @@
 
   zkevm-prover:
     container_name: zkevm-prover
-<<<<<<< HEAD
-    platform: linux/amd64
-    image: hermeznetwork/zkevm-prover:v5.0.6
-=======
     image: hermeznetwork/zkevm-prover:v6.0.0
->>>>>>> dc85fb7e
     ports:
       - 50061:50061 # MT
       - 50071:50071 # Executor
@@ -617,6 +612,8 @@
       - 50078:50071 # Executor
     volumes:
       - ./config/test.permissionless.prover.config.json:/usr/src/app/config.json
+    environment:
+      - EXPERIMENTAL_DOCKER_DESKTOP_FORCE_QEMU=1
     command: >
       zkProver -c /usr/src/app/config.json
 
