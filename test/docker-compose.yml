version: "3.5"
networks:
  default:
    name: supernets2
    
services:
  grafana:
    container_name: grafana
    image: grafana/grafana-oss
    volumes:
      - ./config/grafana/datasources.yml:/etc/grafana/provisioning/datasources/default.yml:ro
      - ./config/grafana/dashboards.yml:/etc/grafana/provisioning/dashboards/default.yml:ro
      - ./config/grafana/dashboard-dockers.json:/etc/grafana/provisioning/dashboards/dashboard-dockers.json:ro
      - ./config/grafana/dashboard-node.json:/etc/grafana/provisioning/dashboards/dashboard-node.json:ro
    environment:
      - GF_SECURITY_ADMIN_USER=supernets2
      - GF_SECURITY_ADMIN_PASSWORD=supernets2
    ports:
      - 3000:3000
    depends_on:
      - telegraf

  telegraf:
    container_name: telegraf
    image: telegraf
    volumes:
      - ./config/telegraf.conf:/etc/telegraf/telegraf.conf:ro
      - /var/run/docker.sock:/var/run/docker.sock:ro
    user: telegraf:${DOCKERGID}
    environment:
      - POSTGRES_HOST=grafana-db
      - POSTGRES_USER=user
      - POSTGRES_PASSWORD=password
      - POSTGRES_DB=grafana
    depends_on:
      - grafana-db
      - supernets2-json-rpc

  grafana-db:
    container_name: grafana-db
    image: postgres
    expose:
      - 5432
    environment:
      - POSTGRES_USER=user
      - POSTGRES_PASSWORD=password
      - POSTGRES_DB=grafana

  supernets2-sequencer:
    container_name: supernets2-sequencer
    image: supernets2-node
    ports:
      - 9092:9091 # needed if metrics enabled
      - 6060:6060
    environment:
      - SUPERNETS2_NODE_STATEDB_HOST=supernets2-state-db
      - SUPERNETS2_NODE_POOL_DB_HOST=supernets2-pool-db
    volumes:
      - ./config/test.node.config.toml:/app/config.toml
      - ./config/test.genesis.config.json:/app/genesis.json
    command:
      - "/bin/sh"
      - "-c"
      - "/app/supernets2-node run --network custom --custom-network-file /app/genesis.json --cfg /app/config.toml --components sequencer"

  supernets2-sequence-sender:
    container_name: supernets2-sequence-sender
    image: supernets2-node
    environment:
      - SUPERNETS2_NODE_STATEDB_HOST=supernets2-state-db
      - SUPERNETS2_NODE_POOL_DB_HOST=supernets2-pool-db
      - SUPERNETS2_NODE_SEQUENCER_SENDER_ADDRESS=0xf39fd6e51aad88f6f4ce6ab8827279cfffb92266
    volumes:
      - ./sequencer.keystore:/pk/sequencer.keystore
      - ./config/test.node.config.toml:/app/config.toml
      - ./config/test.genesis.config.json:/app/genesis.json
    command:
      - "/bin/sh"
      - "-c"
      - "/app/supernets2-node run --network custom --custom-network-file /app/genesis.json --cfg /app/config.toml --components sequence-sender"

  supernets2-json-rpc:
    container_name: supernets2-json-rpc
    image: supernets2-node
    ports:
      - 8123:8123
      - 8133:8133 # needed if WebSockets enabled
      - 9091:9091 # needed if metrics enabled
    environment:
      - SUPERNETS2_NODE_STATEDB_HOST=supernets2-state-db
      - SUPERNETS2_NODE_POOL_DB_HOST=supernets2-pool-db
    volumes:
      - ./config/test.node.config.toml:/app/config.toml
      - ./config/test.genesis.config.json:/app/genesis.json
    command:
      - "/bin/sh"
      - "-c"
      - "/app/supernets2-node run --network custom --custom-network-file /app/genesis.json --cfg /app/config.toml --components rpc"

  supernets2-aggregator:
    container_name: supernets2-aggregator
    image: supernets2-node
    ports:
      - 50081:50081
      - 9093:9091 # needed if metrics enabled
    environment:
      - SUPERNETS2_NODE_STATEDB_HOST=supernets2-state-db
      - SUPERNETS2_NODE_AGGREGATOR_SENDER_ADDRESS=0xf39fd6e51aad88f6f4ce6ab8827279cfffb92266
    volumes:
      - ./config/test.node.config.toml:/app/config.toml
      - ./config/test.genesis.config.json:/app/genesis.json
    command:
      - "/bin/sh"
      - "-c"
      - "/app/supernets2-node run --network custom --custom-network-file /app/genesis.json --cfg /app/config.toml --components aggregator"

  supernets2-sync:
    container_name: supernets2-sync
    image: supernets2-node
    environment:
      - SUPERNETS2_NODE_STATEDB_HOST=supernets2-state-db
    volumes:
      - ./config/test.node.config.toml:/app/config.toml
      - ./config/test.genesis.config.json:/app/genesis.json
    command:
      - "/bin/sh"
      - "-c"
      - "/app/supernets2-node run --network custom --custom-network-file /app/genesis.json --cfg /app/config.toml --components synchronizer"

  supernets2-eth-tx-manager:
    container_name: supernets2-eth-tx-manager
    image: supernets2-node
    ports:
      - 9094:9091 # needed if metrics enabled
    environment:
      - SUPERNETS2_NODE_STATEDB_HOST=supernets2-state-db
    volumes:
      - ./sequencer.keystore:/pk/sequencer.keystore
      - ./aggregator.keystore:/pk/aggregator.keystore
      - ./config/test.node.config.toml:/app/config.toml
      - ./config/test.genesis.config.json:/app/genesis.json
    command:
      - "/bin/sh"
      - "-c"
      - "/app/supernets2-node run --network custom --custom-network-file /app/genesis.json --cfg /app/config.toml --components eth-tx-manager"

  supernets2-l2gaspricer:
    container_name: supernets2-l2gaspricer
    image: supernets2-node
    environment:
      - SUPERNETS2_NODE_POOL_DB_HOST=supernets2-pool-db
    volumes:
      - ./test.keystore:/pk/keystore
      - ./config/test.node.config.toml:/app/config.toml
      - ./config/test.genesis.config.json:/app/genesis.json
    command:
      - "/bin/sh"
      - "-c"
      - "/app/supernets2-node run --network custom --custom-network-file /app/genesis.json --cfg /app/config.toml --components l2gaspricer"

  supernets2-state-db:
    container_name: supernets2-state-db
    image: postgres
    deploy:
      resources:
        limits:
          memory: 2G
        reservations:
          memory: 1G
    ports:
      - 5432:5432
    volumes:
      - ../db/scripts/init_prover_db.sql:/docker-entrypoint-initdb.d/init.sql
    environment:
      - POSTGRES_USER=state_user
      - POSTGRES_PASSWORD=state_password
      - POSTGRES_DB=state_db
    command:
      - "postgres"
      - "-N"
      - "500"

  supernets2-pool-db:
    container_name: supernets2-pool-db
    image: postgres
    deploy:
      resources:
        limits:
          memory: 2G
        reservations:
          memory: 1G
    ports:
      - 5433:5432
    environment:
      - POSTGRES_USER=pool_user
      - POSTGRES_PASSWORD=pool_password
      - POSTGRES_DB=pool_db
    command:
      - "postgres"
      - "-N"
      - "500"

  supernets2-event-db:
    container_name: supernets2-event-db
    image: postgres
    deploy:
      resources:
        limits:
          memory: 2G
        reservations:
          memory: 1G
    ports:
      - 5435:5432
    volumes:
      - ../db/scripts/init_event_db.sql:/docker-entrypoint-initdb.d/init.sql
    environment:
      - POSTGRES_USER=event_user
      - POSTGRES_PASSWORD=event_password
      - POSTGRES_DB=event_db
    command:
      - "postgres"
      - "-N"
      - "500"

  supernets2-explorer-l1:
    container_name: supernets2-explorer-l1
    image: hermeznetwork/hermez-node-blockscout:latest
    ports:
      - 4000:4000
    environment:
      - NETWORK=ETH
      - SUBNETWORK=Local Ethereum
      - COIN=ETH
      - ETHEREUM_JSONRPC_VARIANT=geth
      - ETHEREUM_JSONRPC_HTTP_URL=http://supernets2-mock-l1-network:8545
      - DATABASE_URL=postgres://l1_explorer_user:l1_explorer_password@supernets2-explorer-l1-db:5432/l1_explorer_db
      - ECTO_USE_SSL=false
      - MIX_ENV=prod
    command:
      - "/bin/sh"
      - "-c"
      - "mix do ecto.create, ecto.migrate; mix phx.server"

  supernets2-explorer-l1-db:
    container_name: supernets2-explorer-l1-db
    image: postgres
    ports:
      - 5436:5432
    environment:
      - POSTGRES_USER=l1_explorer_user
      - POSTGRES_PASSWORD=l1_explorer_password
      - POSTGRES_DB=l1_explorer_db
    command:
      - "postgres"
      - "-N"
      - "500"

  supernets2-explorer-l2:
    container_name: supernets2-explorer-l2
    image: hermeznetwork/hermez-node-blockscout:latest
    ports:
      - 4001:4000
    environment:
      - NETWORK=POE
      - SUBNETWORK=Polygon Hermez
      - COIN=ETH
      - ETHEREUM_JSONRPC_VARIANT=geth
      - ETHEREUM_JSONRPC_HTTP_URL=http://supernets2-explorer-json-rpc:8124
      - DATABASE_URL=postgres://l2_explorer_user:l2_explorer_password@supernets2-explorer-l2-db:5432/l2_explorer_db
      - ECTO_USE_SSL=false
      - MIX_ENV=prod
      - LOGO=/images/blockscout_logo.svg
      - LOGO_FOOTER=/images/blockscout_logo.svg
    command:
      - "/bin/sh"
      - "-c"
      - "mix do ecto.create, ecto.migrate; mix phx.server"

  supernets2-explorer-json-rpc:
    container_name: supernets2-explorer-json-rpc
    image: supernets2-node
    ports:
      - 8124:8124
      - 8134:8134 # needed if WebSockets enabled
    environment:
      - SUPERNETS2_NODE_STATEDB_HOST=supernets2-state-db
      - SUPERNETS2_NODE_POOL_DB_HOST=supernets2-pool-db
      - SUPERNETS2_NODE_RPC_PORT=8124
      - SUPERNETS2_NODE_RPC_WEBSOCKETS_PORT=8134
    volumes:
      - ./config/test.node.config.toml:/app/config.toml
      - ./config/test.genesis.config.json:/app/genesis.json
    command:
      - "/bin/sh"
      - "-c"
      - "/app/supernets2-node run --network custom --custom-network-file /app/genesis.json --cfg /app/config.toml --components rpc --http.api eth,net,debug,supernets2,txpool,web3"

  supernets2-explorer-l2-db:
    container_name: supernets2-explorer-l2-db
    image: postgres
    ports:
      - 5437:5432
    environment:
      - POSTGRES_USER=l2_explorer_user
      - POSTGRES_PASSWORD=l2_explorer_password
      - POSTGRES_DB=l2_explorer_db
    command: [ "postgres", "-N", "500" ]

  supernets2-mock-l1-network:
    container_name: supernets2-mock-l1-network
    image: hermeznetwork/geth-supernets2-contracts:v0.0.1
    ports:
      - 8545:8545
      - 8546:8546
    command:
      - "--http"
      - "--http.api"
      - "admin,eth,debug,miner,net,txpool,personal,web3"
      - "--http.addr"
      - "0.0.0.0"
      - "--http.corsdomain"
      - "*"
      - "--http.vhosts"
      - "*"
      - "--ws"
      - "--ws.origins"
      - "*"
      - "--ws.addr"
      - "0.0.0.0"
      - "--dev"
      - "--datadir"
      - "/geth_data"
      - "--syncmode"
      - "full"
      - "--rpc.allow-unprotected-txs"

<<<<<<< HEAD
  supernets2-prover:
    container_name: supernets2-prover
    image: hermeznetwork/zkevm-prover:v2.0.1
=======
  zkevm-prover:
    container_name: zkevm-prover
    image: hermeznetwork/zkevm-prover:v2.1.0
>>>>>>> f041a1b8
    ports:
      # - 50051:50051 # Prover
      - 50052:50052 # Mock prover
      - 50061:50061 # MT
      - 50071:50071 # Executor
    volumes:
      - ./config/test.prover.config.json:/usr/src/app/config.json
    command: >
      zkProver -c /usr/src/app/config.json

  zkprover-mock:
    container_name: zkprover-mock
    image: hermeznetwork/zkprover-mock:latest
    ports:
      - 43061:43061 # MT
      - 43071:43071 # Executor
    volumes:
      - ./vectors/src:/app/testvectors
    command: >
      /app/zkprover-mock server --statedb-port 43061 --executor-port 43071 --test-vector-path /app/testvectors

  supernets2-approve:
    container_name: supernets2-approve
    image: supernets2-node
    environment:
      - SUPERNETS2_NODE_STATEDB_HOST=supernets2-state-db
    volumes:
      - ./sequencer.keystore:/pk/keystore
      - ./config/test.node.config.toml:/app/config.toml
      - ./config/test.genesis.config.json:/app/genesis.json
    command:
      - "/bin/sh"
      - "-c"
      - "/app/supernets2-node approve --network custom --custom-network-file /app/genesis.json --key-store-path /pk/keystore --pw testonly --am 115792089237316195423570985008687907853269984665640564039457584007913129639935 -y --cfg /app/config.toml"

  supernets2-permissionless-db:
    container_name: supernets2-permissionless-db
    image: postgres
    deploy:
      resources:
        limits:
          memory: 2G
        reservations:
          memory: 1G
    ports:
      - 5434:5432
    volumes:
      - ../db/scripts/single_db_server.sql:/docker-entrypoint-initdb.d/init.sql
    environment:
      - POSTGRES_USER=test_user
      - POSTGRES_PASSWORD=test_password
      - POSTGRES_DB=test_db
    command:
      - "postgres"
      - "-N"
      - "500"

  supernets2-permissionless-node-forced-DAC:
    container_name: supernets2-permissionless-node-forced-DAC
    image: supernets2-node
    ports:
      - 8125:8125
    environment:
      - SUPERNETS2_NODE_ISTRUSTEDSEQUENCER=false
      - SUPERNETS2_NODE_STATEDB_USER=test_user
      - SUPERNETS2_NODE_STATEDB_PASSWORD=test_password
      - SUPERNETS2_NODE_STATEDB_NAME=state_db
      - SUPERNETS2_NODE_STATEDB_HOST=supernets2-permissionless-db
      - SUPERNETS2_NODE_POOL_DB_USER=test_user
      - SUPERNETS2_NODE_POOL_DB_PASSWORD=test_password
      - SUPERNETS2_NODE_POOL_DB_NAME=pool_db
      - SUPERNETS2_NODE_POOL_DB_HOST=supernets2-permissionless-db
      - SUPERNETS2_NODE_RPC_PORT=8125
      - SUPERNETS2_NODE_RPC_SEQUENCERNODEURI=http://supernets2-json-rpc:8123
      - SUPERNETS2_NODE_SYNCHRONIZER_TRUSTEDSEQUENCERURL=http://you-cant-touch-this:8123
      - SUPERNETS2_NODE_MTCLIENT_URI=supernets2-permissionless-prover:50061
      - SUPERNETS2_NODE_EXECUTOR_URI=supernets2-permissionless-prover:50071
    volumes:
      - ./config/test.node.config.toml:/app/config.toml
      - ./config/test.genesis.config.json:/app/genesis.json
    command:
      - "/bin/sh"
      - "-c"
      - "/app/supernets2-node run --network custom --custom-network-file /app/genesis.json --cfg /app/config.toml --components \"rpc,synchronizer\""

  supernets2-permissionless-node:
    container_name: supernets2-permissionless-node
    image: supernets2-node
    ports:
      - 8125:8125
    environment:
      - SUPERNETS2_NODE_ISTRUSTEDSEQUENCER=false
      - SUPERNETS2_NODE_STATEDB_USER=test_user
      - SUPERNETS2_NODE_STATEDB_PASSWORD=test_password
      - SUPERNETS2_NODE_STATEDB_NAME=state_db
      - SUPERNETS2_NODE_STATEDB_HOST=supernets2-permissionless-db
      - SUPERNETS2_NODE_POOL_DB_USER=test_user
      - SUPERNETS2_NODE_POOL_DB_PASSWORD=test_password
      - SUPERNETS2_NODE_POOL_DB_NAME=pool_db
      - SUPERNETS2_NODE_POOL_DB_HOST=supernets2-permissionless-db
      - SUPERNETS2_NODE_RPC_PORT=8125
      - SUPERNETS2_NODE_RPC_SEQUENCERNODEURI=http://supernets2-json-rpc:8123
      - SUPERNETS2_NODE_MTCLIENT_URI=supernets2-permissionless-prover:50061
      - SUPERNETS2_NODE_EXECUTOR_URI=supernets2-permissionless-prover:50071
    volumes:
      - ./config/test.node.config.toml:/app/config.toml
      - ./config/test.genesis.config.json:/app/genesis.json
    command:
      - "/bin/sh"
      - "-c"
      - "/app/supernets2-node run --network custom --custom-network-file /app/genesis.json --cfg /app/config.toml --components \"rpc,synchronizer\""

  supernets2-data-node-db:
    container_name: supernets2-data-node-db
    restart: unless-stopped
    image: postgres
    healthcheck:
      test: ["CMD-SHELL", "pg_isready -d $${POSTGRES_DB} -U $${POSTGRES_USER}"]
      interval: 10s
      timeout: 5s
      retries: 5
    ports:
      - 5444:5432
    environment:
      - POSTGRES_USER=committee_user
      - POSTGRES_PASSWORD=committee_password
      - POSTGRES_DB=committee_db
    command:
      - "postgres"
      - "-N"
      - "500"

<<<<<<< HEAD
  supernets2-permissionless-prover:
    container_name: supernets2-permissionless-prover
    image: hermeznetwork/zkevm-prover:v2.0.1
=======
  zkevm-permissionless-prover:
    container_name: zkevm-permissionless-prover
    image: hermeznetwork/zkevm-prover:v2.1.0
>>>>>>> f041a1b8
    ports:
      # - 50058:50058 # Prover
      - 50059:50052 # Mock prover
      - 50068:50061 # MT
      - 50078:50071 # Executor
    volumes:
      - ./config/test.permissionless.prover.config.json:/usr/src/app/config.json
    command: >
      zkProver -c /usr/src/app/config.json

  supernets2-metrics:
    image: prom/prometheus:v2.39.1
    container_name: supernets2-metrics
    restart: unless-stopped
    ports:
      - 9090:9090
    command:
      - --config.file=/etc/prometheus/prometheus.yml
      - --web.enable-lifecycle
    volumes:
      - ../config/metrics/prometheus:/etc/prometheus

<<<<<<< HEAD
  supernets2-sh:
    container_name: zkevm-sh
    image: supernets2-node
    stdin_open: true 
    tty: true
    environment:
      - SUPERNETS2_NODE_STATEDB_HOST=supernets-state-db
      - SUPERNETS2_NODE_POOL_DB_HOST=supernets-pool-db
=======
  zkevm-sh:
    container_name: zkevm-sh
    image: zkevm-node
    stdin_open: true 
    tty: true
    environment:
      - ZKEVM_NODE_STATEDB_HOST=zkevm-state-db
      - ZKEVM_NODE_POOL_DB_HOST=zkevm-pool-db
>>>>>>> f041a1b8
    volumes:
      - ./config/test.node.config.toml:/app/config.toml
      - ./config/test.genesis.config.json:/app/genesis.json
    command:
      - "/bin/sh"<|MERGE_RESOLUTION|>--- conflicted
+++ resolved
@@ -334,15 +334,9 @@
       - "full"
       - "--rpc.allow-unprotected-txs"
 
-<<<<<<< HEAD
   supernets2-prover:
     container_name: supernets2-prover
-    image: hermeznetwork/zkevm-prover:v2.0.1
-=======
-  zkevm-prover:
-    container_name: zkevm-prover
     image: hermeznetwork/zkevm-prover:v2.1.0
->>>>>>> f041a1b8
     ports:
       # - 50051:50051 # Prover
       - 50052:50052 # Mock prover
@@ -475,15 +469,9 @@
       - "-N"
       - "500"
 
-<<<<<<< HEAD
   supernets2-permissionless-prover:
     container_name: supernets2-permissionless-prover
-    image: hermeznetwork/zkevm-prover:v2.0.1
-=======
-  zkevm-permissionless-prover:
-    container_name: zkevm-permissionless-prover
     image: hermeznetwork/zkevm-prover:v2.1.0
->>>>>>> f041a1b8
     ports:
       # - 50058:50058 # Prover
       - 50059:50052 # Mock prover
@@ -506,7 +494,6 @@
     volumes:
       - ../config/metrics/prometheus:/etc/prometheus
 
-<<<<<<< HEAD
   supernets2-sh:
     container_name: zkevm-sh
     image: supernets2-node
@@ -515,16 +502,6 @@
     environment:
       - SUPERNETS2_NODE_STATEDB_HOST=supernets-state-db
       - SUPERNETS2_NODE_POOL_DB_HOST=supernets-pool-db
-=======
-  zkevm-sh:
-    container_name: zkevm-sh
-    image: zkevm-node
-    stdin_open: true 
-    tty: true
-    environment:
-      - ZKEVM_NODE_STATEDB_HOST=zkevm-state-db
-      - ZKEVM_NODE_POOL_DB_HOST=zkevm-pool-db
->>>>>>> f041a1b8
     volumes:
       - ./config/test.node.config.toml:/app/config.toml
       - ./config/test.genesis.config.json:/app/genesis.json
