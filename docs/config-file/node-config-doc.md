# Schema Docs

**Type:** : `object`
**Description:** Config represents the configuration of the entire Hermez Node The file is TOML format You could find some examples:

[TOML format]: https://en.wikipedia.org/wiki/TOML

| Property                                             | Pattern | Type    | Deprecated | Definition | Title/Description                                                                                                                                                                                                                                                                                                                                                                                                                                                                                                                                                                         |
| ---------------------------------------------------- | ------- | ------- | ---------- | ---------- | ----------------------------------------------------------------------------------------------------------------------------------------------------------------------------------------------------------------------------------------------------------------------------------------------------------------------------------------------------------------------------------------------------------------------------------------------------------------------------------------------------------------------------------------------------------------------------------------- |
| - [IsTrustedSequencer](#IsTrustedSequencer )         | No      | boolean | No         | -          | This define is a trusted node (\`true\`) or a permission less (\`false\`). If you don't known<br />set to \`false\`                                                                                                                                                                                                                                                                                                                                                                                                                                                                       |
| - [ForkUpgradeBatchNumber](#ForkUpgradeBatchNumber ) | No      | integer | No         | -          | Last batch number before  a forkid change (fork upgrade). That implies that<br />greater batch numbers are going to be trusted but no virtualized neither verified.<br />So after the batch number \`ForkUpgradeBatchNumber\` is virtualized and verified you could update<br />the system (SC,...) to new forkId and remove this value to allow the system to keep<br />Virtualizing and verifying the new batchs.<br />Check issue [#2236](https://github.com/0xPolygonHermez/zkevm-node/issues/2236) to known more<br />This value overwrite \`SequenceSender.ForkUpgradeBatchNumber\` |
| - [ForkUpgradeNewForkId](#ForkUpgradeNewForkId )     | No      | integer | No         | -          | Which is the new forkId                                                                                                                                                                                                                                                                                                                                                                                                                                                                                                                                                                   |
| - [Log](#Log )                                       | No      | object  | No         | -          | Configure Log level for all the services, allow also to store the logs in a file                                                                                                                                                                                                                                                                                                                                                                                                                                                                                                          |
| - [Etherman](#Etherman )                             | No      | object  | No         | -          | Configuration of the etherman (client for access L1)                                                                                                                                                                                                                                                                                                                                                                                                                                                                                                                                      |
| - [EthTxManager](#EthTxManager )                     | No      | object  | No         | -          | Configuration for ethereum transaction manager                                                                                                                                                                                                                                                                                                                                                                                                                                                                                                                                            |
| - [Pool](#Pool )                                     | No      | object  | No         | -          | Pool service configuration                                                                                                                                                                                                                                                                                                                                                                                                                                                                                                                                                                |
| - [RPC](#RPC )                                       | No      | object  | No         | -          | Configuration for RPC service. THis one offers a extended Ethereum JSON-RPC API interface to interact with the node                                                                                                                                                                                                                                                                                                                                                                                                                                                                       |
| - [Synchronizer](#Synchronizer )                     | No      | object  | No         | -          | Configuration of service \`Syncrhonizer\`. For this service is also really important the value of \`IsTrustedSequencer\`<br />because depending of this values is going to ask to a trusted node for trusted transactions or not                                                                                                                                                                                                                                                                                                                                                          |
| - [Sequencer](#Sequencer )                           | No      | object  | No         | -          | Configuration of the sequencer service                                                                                                                                                                                                                                                                                                                                                                                                                                                                                                                                                    |
| - [SequenceSender](#SequenceSender )                 | No      | object  | No         | -          | Configuration of the sequence sender service                                                                                                                                                                                                                                                                                                                                                                                                                                                                                                                                              |
| - [Aggregator](#Aggregator )                         | No      | object  | No         | -          | Configuration of the aggregator service                                                                                                                                                                                                                                                                                                                                                                                                                                                                                                                                                   |
| - [NetworkConfig](#NetworkConfig )                   | No      | object  | No         | -          | Configuration of the genesis of the network. This is used to known the initial state of the network                                                                                                                                                                                                                                                                                                                                                                                                                                                                                       |
| - [L2GasPriceSuggester](#L2GasPriceSuggester )       | No      | object  | No         | -          | Configuration of the gas price suggester service                                                                                                                                                                                                                                                                                                                                                                                                                                                                                                                                          |
| - [Executor](#Executor )                             | No      | object  | No         | -          | Configuration of the executor service                                                                                                                                                                                                                                                                                                                                                                                                                                                                                                                                                     |
| - [MTClient](#MTClient )                             | No      | object  | No         | -          | Configuration of the merkle tree client service. Not use in the node, only for testing                                                                                                                                                                                                                                                                                                                                                                                                                                                                                                    |
| - [Metrics](#Metrics )                               | No      | object  | No         | -          | Configuration of the metrics service, basically is where is going to publish the metrics                                                                                                                                                                                                                                                                                                                                                                                                                                                                                                  |
| - [EventLog](#EventLog )                             | No      | object  | No         | -          | Configuration of the event database connection                                                                                                                                                                                                                                                                                                                                                                                                                                                                                                                                            |
| - [HashDB](#HashDB )                                 | No      | object  | No         | -          | Configuration of the hash database connection                                                                                                                                                                                                                                                                                                                                                                                                                                                                                                                                             |
| - [State](#State )                                   | No      | object  | No         | -          | State service configuration                                                                                                                                                                                                                                                                                                                                                                                                                                                                                                                                                               |

## <a name="IsTrustedSequencer"></a>1. `IsTrustedSequencer`

**Type:** : `boolean`

**Default:** `false`

**Description:** This define is a trusted node (`true`) or a permission less (`false`). If you don't known
set to `false`

**Example setting the default value** (false):
```
IsTrustedSequencer=false
```

## <a name="ForkUpgradeBatchNumber"></a>2. `ForkUpgradeBatchNumber`

**Type:** : `integer`

**Default:** `0`

**Description:** Last batch number before  a forkid change (fork upgrade). That implies that
greater batch numbers are going to be trusted but no virtualized neither verified.
So after the batch number `ForkUpgradeBatchNumber` is virtualized and verified you could update
the system (SC,...) to new forkId and remove this value to allow the system to keep
Virtualizing and verifying the new batchs.
Check issue [#2236](https://github.com/0xPolygonHermez/zkevm-node/issues/2236) to known more
This value overwrite `SequenceSender.ForkUpgradeBatchNumber`

**Example setting the default value** (0):
```
ForkUpgradeBatchNumber=0
```

## <a name="ForkUpgradeNewForkId"></a>3. `ForkUpgradeNewForkId`

**Type:** : `integer`

**Default:** `0`

**Description:** Which is the new forkId

**Example setting the default value** (0):
```
ForkUpgradeNewForkId=0
```

## <a name="Log"></a>4. `[Log]`

**Type:** : `object`
**Description:** Configure Log level for all the services, allow also to store the logs in a file

| Property                           | Pattern | Type             | Deprecated | Definition | Title/Description                                                                                                                                                                                                                                                                                                                                                                               |
| ---------------------------------- | ------- | ---------------- | ---------- | ---------- | ----------------------------------------------------------------------------------------------------------------------------------------------------------------------------------------------------------------------------------------------------------------------------------------------------------------------------------------------------------------------------------------------- |
| - [Environment](#Log_Environment ) | No      | enum (of string) | No         | -          | Environment defining the log format ("production" or "development").<br />In development mode enables development mode (which makes DPanicLevel logs panic), uses a console encoder, writes to standard error, and disables sampling. Stacktraces are automatically included on logs of WarnLevel and above.<br />Check [here](https://pkg.go.dev/go.uber.org/zap@v1.24.0#NewDevelopmentConfig) |
| - [Level](#Log_Level )             | No      | enum (of string) | No         | -          | Level of log. As lower value more logs are going to be generated                                                                                                                                                                                                                                                                                                                                |
| - [Outputs](#Log_Outputs )         | No      | array of string  | No         | -          | Outputs                                                                                                                                                                                                                                                                                                                                                                                         |

### <a name="Log_Environment"></a>4.1. `Log.Environment`

**Type:** : `enum (of string)`

**Default:** `"development"`

**Description:** Environment defining the log format ("production" or "development").
In development mode enables development mode (which makes DPanicLevel logs panic), uses a console encoder, writes to standard error, and disables sampling. Stacktraces are automatically included on logs of WarnLevel and above.
Check [here](https://pkg.go.dev/go.uber.org/zap@v1.24.0#NewDevelopmentConfig)

**Example setting the default value** ("development"):
```
[Log]
Environment="development"
```

Must be one of:
* "production"
* "development"

### <a name="Log_Level"></a>4.2. `Log.Level`

**Type:** : `enum (of string)`

**Default:** `"info"`

**Description:** Level of log. As lower value more logs are going to be generated

**Example setting the default value** ("info"):
```
[Log]
Level="info"
```

Must be one of:
* "debug"
* "info"
* "warn"
* "error"
* "dpanic"
* "panic"
* "fatal"

### <a name="Log_Outputs"></a>4.3. `Log.Outputs`

**Type:** : `array of string`

**Default:** `["stderr"]`

**Description:** Outputs

**Example setting the default value** (["stderr"]):
```
[Log]
Outputs=["stderr"]
```

## <a name="Etherman"></a>5. `[Etherman]`

**Type:** : `object`
**Description:** Configuration of the etherman (client for access L1)

| Property                                          | Pattern | Type    | Deprecated | Definition | Title/Description                                                                       |
| ------------------------------------------------- | ------- | ------- | ---------- | ---------- | --------------------------------------------------------------------------------------- |
| - [URL](#Etherman_URL )                           | No      | string  | No         | -          | URL is the URL of the Ethereum node for L1                                              |
| - [ForkIDChunkSize](#Etherman_ForkIDChunkSize )   | No      | integer | No         | -          | ForkIDChunkSize is the max interval for each call to L1 provider to get the forkIDs     |
| - [MultiGasProvider](#Etherman_MultiGasProvider ) | No      | boolean | No         | -          | allow that L1 gas price calculation use multiples sources                               |
| - [Etherscan](#Etherman_Etherscan )               | No      | object  | No         | -          | Configuration for use Etherscan as used as gas provider, basically it needs the API-KEY |

### <a name="Etherman_URL"></a>5.1. `Etherman.URL`

**Type:** : `string`

**Default:** `"http://localhost:8545"`

**Description:** URL is the URL of the Ethereum node for L1

**Example setting the default value** ("http://localhost:8545"):
```
[Etherman]
URL="http://localhost:8545"
```

### <a name="Etherman_ForkIDChunkSize"></a>5.2. `Etherman.ForkIDChunkSize`

**Type:** : `integer`

**Default:** `20000`

**Description:** ForkIDChunkSize is the max interval for each call to L1 provider to get the forkIDs

**Example setting the default value** (20000):
```
[Etherman]
ForkIDChunkSize=20000
```

### <a name="Etherman_MultiGasProvider"></a>5.3. `Etherman.MultiGasProvider`

**Type:** : `boolean`

**Default:** `false`

**Description:** allow that L1 gas price calculation use multiples sources

**Example setting the default value** (false):
```
[Etherman]
MultiGasProvider=false
```

### <a name="Etherman_Etherscan"></a>5.4. `[Etherman.Etherscan]`

**Type:** : `object`
**Description:** Configuration for use Etherscan as used as gas provider, basically it needs the API-KEY

| Property                                | Pattern | Type   | Deprecated | Definition | Title/Description                                                                                                                     |
| --------------------------------------- | ------- | ------ | ---------- | ---------- | ------------------------------------------------------------------------------------------------------------------------------------- |
| - [ApiKey](#Etherman_Etherscan_ApiKey ) | No      | string | No         | -          | Need API key to use etherscan, if it's empty etherscan is not used                                                                    |
| - [Url](#Etherman_Etherscan_Url )       | No      | string | No         | -          | URL of the etherscan API. Overwritten with a hardcoded URL: "https://api.etherscan.io/api?module=gastracker&action=gasoracle&apikey=" |

#### <a name="Etherman_Etherscan_ApiKey"></a>5.4.1. `Etherman.Etherscan.ApiKey`

**Type:** : `string`

**Default:** `""`

**Description:** Need API key to use etherscan, if it's empty etherscan is not used

**Example setting the default value** (""):
```
[Etherman.Etherscan]
ApiKey=""
```

#### <a name="Etherman_Etherscan_Url"></a>5.4.2. `Etherman.Etherscan.Url`

**Type:** : `string`

**Default:** `""`

**Description:** URL of the etherscan API. Overwritten with a hardcoded URL: "https://api.etherscan.io/api?module=gastracker&action=gasoracle&apikey="

**Example setting the default value** (""):
```
[Etherman.Etherscan]
Url=""
```

## <a name="EthTxManager"></a>6. `[EthTxManager]`

**Type:** : `object`
**Description:** Configuration for ethereum transaction manager

| Property                                                        | Pattern | Type            | Deprecated | Definition | Title/Description                                                                                                                                                                                                                                                                                                                                                                                                                                                                                                                                                                                                                                   |
| --------------------------------------------------------------- | ------- | --------------- | ---------- | ---------- | --------------------------------------------------------------------------------------------------------------------------------------------------------------------------------------------------------------------------------------------------------------------------------------------------------------------------------------------------------------------------------------------------------------------------------------------------------------------------------------------------------------------------------------------------------------------------------------------------------------------------------------------------- |
| - [FrequencyToMonitorTxs](#EthTxManager_FrequencyToMonitorTxs ) | No      | string          | No         | -          | Duration                                                                                                                                                                                                                                                                                                                                                                                                                                                                                                                                                                                                                                            |
| - [WaitTxToBeMined](#EthTxManager_WaitTxToBeMined )             | No      | string          | No         | -          | Duration                                                                                                                                                                                                                                                                                                                                                                                                                                                                                                                                                                                                                                            |
| - [PrivateKeys](#EthTxManager_PrivateKeys )                     | No      | array of object | No         | -          | PrivateKeys defines all the key store files that are going<br />to be read in order to provide the private keys to sign the L1 txs                                                                                                                                                                                                                                                                                                                                                                                                                                                                                                                  |
| - [ForcedGas](#EthTxManager_ForcedGas )                         | No      | integer         | No         | -          | ForcedGas is the amount of gas to be forced in case of gas estimation error                                                                                                                                                                                                                                                                                                                                                                                                                                                                                                                                                                         |
| - [GasPriceMarginFactor](#EthTxManager_GasPriceMarginFactor )   | No      | number          | No         | -          | GasPriceMarginFactor is used to multiply the suggested gas price provided by the network<br />in order to allow a different gas price to be set for all the transactions and making it<br />easier to have the txs prioritized in the pool, default value is 1.<br /><br />ex:<br />suggested gas price: 100<br />GasPriceMarginFactor: 1<br />gas price = 100<br /><br />suggested gas price: 100<br />GasPriceMarginFactor: 1.1<br />gas price = 110                                                                                                                                                                                              |
| - [MaxGasPriceLimit](#EthTxManager_MaxGasPriceLimit )           | No      | integer         | No         | -          | MaxGasPriceLimit helps avoiding transactions to be sent over an specified<br />gas price amount, default value is 0, which means no limit.<br />If the gas price provided by the network and adjusted by the GasPriceMarginFactor<br />is greater than this configuration, transaction will have its gas price set to<br />the value configured in this config as the limit.<br /><br />ex:<br /><br />suggested gas price: 100<br />gas price margin factor: 20%<br />max gas price limit: 150<br />tx gas price = 120<br /><br />suggested gas price: 100<br />gas price margin factor: 20%<br />max gas price limit: 110<br />tx gas price = 110 |

### <a name="EthTxManager_FrequencyToMonitorTxs"></a>6.1. `EthTxManager.FrequencyToMonitorTxs`

**Title:** Duration

**Type:** : `string`

**Default:** `"1s"`

**Description:** FrequencyToMonitorTxs frequency of the resending failed txs

**Examples:** 

```json
"1m"
```

```json
"300ms"
```

**Example setting the default value** ("1s"):
```
[EthTxManager]
FrequencyToMonitorTxs="1s"
```

### <a name="EthTxManager_WaitTxToBeMined"></a>6.2. `EthTxManager.WaitTxToBeMined`

**Title:** Duration

**Type:** : `string`

**Default:** `"2m0s"`

**Description:** WaitTxToBeMined time to wait after transaction was sent to the ethereum

**Examples:** 

```json
"1m"
```

```json
"300ms"
```

**Example setting the default value** ("2m0s"):
```
[EthTxManager]
WaitTxToBeMined="2m0s"
```

### <a name="EthTxManager_PrivateKeys"></a>6.3. `EthTxManager.PrivateKeys`

**Type:** : `array of object`
**Description:** PrivateKeys defines all the key store files that are going
to be read in order to provide the private keys to sign the L1 txs

|                      | Array restrictions |
| -------------------- | ------------------ |
| **Min items**        | N/A                |
| **Max items**        | N/A                |
| **Items unicity**    | False              |
| **Additional items** | False              |
| **Tuple validation** | See below          |

| Each item of this array must be                      | Description                                                                                   |
| ---------------------------------------------------- | --------------------------------------------------------------------------------------------- |
| [PrivateKeys items](#EthTxManager_PrivateKeys_items) | KeystoreFileConfig has all the information needed to load a private key from a key store file |

#### <a name="autogenerated_heading_2"></a>6.3.1. [EthTxManager.PrivateKeys.PrivateKeys items]

**Type:** : `object`
**Description:** KeystoreFileConfig has all the information needed to load a private key from a key store file

| Property                                                | Pattern | Type   | Deprecated | Definition | Title/Description                                      |
| ------------------------------------------------------- | ------- | ------ | ---------- | ---------- | ------------------------------------------------------ |
| - [Path](#EthTxManager_PrivateKeys_items_Path )         | No      | string | No         | -          | Path is the file path for the key store file           |
| - [Password](#EthTxManager_PrivateKeys_items_Password ) | No      | string | No         | -          | Password is the password to decrypt the key store file |

##### <a name="EthTxManager_PrivateKeys_items_Path"></a>6.3.1.1. `EthTxManager.PrivateKeys.PrivateKeys items.Path`

**Type:** : `string`
**Description:** Path is the file path for the key store file

##### <a name="EthTxManager_PrivateKeys_items_Password"></a>6.3.1.2. `EthTxManager.PrivateKeys.PrivateKeys items.Password`

**Type:** : `string`
**Description:** Password is the password to decrypt the key store file

### <a name="EthTxManager_ForcedGas"></a>6.4. `EthTxManager.ForcedGas`

**Type:** : `integer`

**Default:** `0`

**Description:** ForcedGas is the amount of gas to be forced in case of gas estimation error

**Example setting the default value** (0):
```
[EthTxManager]
ForcedGas=0
```

### <a name="EthTxManager_GasPriceMarginFactor"></a>6.5. `EthTxManager.GasPriceMarginFactor`

**Type:** : `number`

**Default:** `1`

**Description:** GasPriceMarginFactor is used to multiply the suggested gas price provided by the network
in order to allow a different gas price to be set for all the transactions and making it
easier to have the txs prioritized in the pool, default value is 1.

ex:
suggested gas price: 100
GasPriceMarginFactor: 1
gas price = 100

suggested gas price: 100
GasPriceMarginFactor: 1.1
gas price = 110

**Example setting the default value** (1):
```
[EthTxManager]
GasPriceMarginFactor=1
```

### <a name="EthTxManager_MaxGasPriceLimit"></a>6.6. `EthTxManager.MaxGasPriceLimit`

**Type:** : `integer`

**Default:** `0`

**Description:** MaxGasPriceLimit helps avoiding transactions to be sent over an specified
gas price amount, default value is 0, which means no limit.
If the gas price provided by the network and adjusted by the GasPriceMarginFactor
is greater than this configuration, transaction will have its gas price set to
the value configured in this config as the limit.

ex:

suggested gas price: 100
gas price margin factor: 20%
max gas price limit: 150
tx gas price = 120

suggested gas price: 100
gas price margin factor: 20%
max gas price limit: 110
tx gas price = 110

**Example setting the default value** (0):
```
[EthTxManager]
MaxGasPriceLimit=0
```

## <a name="Pool"></a>7. `[Pool]`

**Type:** : `object`
**Description:** Pool service configuration

| Property                                                                        | Pattern | Type    | Deprecated | Definition | Title/Description                                                                                    |
| ------------------------------------------------------------------------------- | ------- | ------- | ---------- | ---------- | ---------------------------------------------------------------------------------------------------- |
| - [IntervalToRefreshBlockedAddresses](#Pool_IntervalToRefreshBlockedAddresses ) | No      | string  | No         | -          | Duration                                                                                             |
| - [IntervalToRefreshGasPrices](#Pool_IntervalToRefreshGasPrices )               | No      | string  | No         | -          | Duration                                                                                             |
| - [MaxTxBytesSize](#Pool_MaxTxBytesSize )                                       | No      | integer | No         | -          | MaxTxBytesSize is the max size of a transaction in bytes                                             |
| - [MaxTxDataBytesSize](#Pool_MaxTxDataBytesSize )                               | No      | integer | No         | -          | MaxTxDataBytesSize is the max size of the data field of a transaction in bytes                       |
| - [DB](#Pool_DB )                                                               | No      | object  | No         | -          | DB is the database configuration                                                                     |
| - [DefaultMinGasPriceAllowed](#Pool_DefaultMinGasPriceAllowed )                 | No      | integer | No         | -          | DefaultMinGasPriceAllowed is the default min gas price to suggest                                    |
| - [MinAllowedGasPriceInterval](#Pool_MinAllowedGasPriceInterval )               | No      | string  | No         | -          | Duration                                                                                             |
| - [PollMinAllowedGasPriceInterval](#Pool_PollMinAllowedGasPriceInterval )       | No      | string  | No         | -          | Duration                                                                                             |
| - [AccountQueue](#Pool_AccountQueue )                                           | No      | integer | No         | -          | AccountQueue represents the maximum number of non-executable transaction slots permitted per account |
| - [GlobalQueue](#Pool_GlobalQueue )                                             | No      | integer | No         | -          | GlobalQueue represents the maximum number of non-executable transaction slots for all accounts       |
| - [EffectiveGasPrice](#Pool_EffectiveGasPrice )                                 | No      | object  | No         | -          | EffectiveGasPrice is the config for the effective gas price calculation                              |
| - [ForkID](#Pool_ForkID )                                                       | No      | integer | No         | -          | ForkID is the current fork ID of the chain                                                           |

### <a name="Pool_IntervalToRefreshBlockedAddresses"></a>7.1. `Pool.IntervalToRefreshBlockedAddresses`

**Title:** Duration

**Type:** : `string`

**Default:** `"5m0s"`

**Description:** IntervalToRefreshBlockedAddresses is the time it takes to sync the
blocked address list from db to memory

**Examples:** 

```json
"1m"
```

```json
"300ms"
```

**Example setting the default value** ("5m0s"):
```
[Pool]
IntervalToRefreshBlockedAddresses="5m0s"
```

### <a name="Pool_IntervalToRefreshGasPrices"></a>7.2. `Pool.IntervalToRefreshGasPrices`

**Title:** Duration

**Type:** : `string`

**Default:** `"5s"`

**Description:** IntervalToRefreshGasPrices is the time to wait to refresh the gas prices

**Examples:** 

```json
"1m"
```

```json
"300ms"
```

**Example setting the default value** ("5s"):
```
[Pool]
IntervalToRefreshGasPrices="5s"
```

### <a name="Pool_MaxTxBytesSize"></a>7.3. `Pool.MaxTxBytesSize`

**Type:** : `integer`

**Default:** `100132`

**Description:** MaxTxBytesSize is the max size of a transaction in bytes

**Example setting the default value** (100132):
```
[Pool]
MaxTxBytesSize=100132
```

### <a name="Pool_MaxTxDataBytesSize"></a>7.4. `Pool.MaxTxDataBytesSize`

**Type:** : `integer`

**Default:** `100000`

**Description:** MaxTxDataBytesSize is the max size of the data field of a transaction in bytes

**Example setting the default value** (100000):
```
[Pool]
MaxTxDataBytesSize=100000
```

### <a name="Pool_DB"></a>7.5. `[Pool.DB]`

**Type:** : `object`
**Description:** DB is the database configuration

| Property                           | Pattern | Type    | Deprecated | Definition | Title/Description                                          |
| ---------------------------------- | ------- | ------- | ---------- | ---------- | ---------------------------------------------------------- |
| - [Name](#Pool_DB_Name )           | No      | string  | No         | -          | Database name                                              |
| - [User](#Pool_DB_User )           | No      | string  | No         | -          | Database User name                                         |
| - [Password](#Pool_DB_Password )   | No      | string  | No         | -          | Database Password of the user                              |
| - [Host](#Pool_DB_Host )           | No      | string  | No         | -          | Host address of database                                   |
| - [Port](#Pool_DB_Port )           | No      | string  | No         | -          | Port Number of database                                    |
| - [EnableLog](#Pool_DB_EnableLog ) | No      | boolean | No         | -          | EnableLog                                                  |
| - [MaxConns](#Pool_DB_MaxConns )   | No      | integer | No         | -          | MaxConns is the maximum number of connections in the pool. |

#### <a name="Pool_DB_Name"></a>7.5.1. `Pool.DB.Name`

**Type:** : `string`

**Default:** `"pool_db"`

**Description:** Database name

**Example setting the default value** ("pool_db"):
```
[Pool.DB]
Name="pool_db"
```

#### <a name="Pool_DB_User"></a>7.5.2. `Pool.DB.User`

**Type:** : `string`

**Default:** `"pool_user"`

**Description:** Database User name

**Example setting the default value** ("pool_user"):
```
[Pool.DB]
User="pool_user"
```

#### <a name="Pool_DB_Password"></a>7.5.3. `Pool.DB.Password`

**Type:** : `string`

**Default:** `"pool_password"`

**Description:** Database Password of the user

**Example setting the default value** ("pool_password"):
```
[Pool.DB]
Password="pool_password"
```

#### <a name="Pool_DB_Host"></a>7.5.4. `Pool.DB.Host`

**Type:** : `string`

**Default:** `"zkevm-pool-db"`

**Description:** Host address of database

**Example setting the default value** ("zkevm-pool-db"):
```
[Pool.DB]
Host="zkevm-pool-db"
```

#### <a name="Pool_DB_Port"></a>7.5.5. `Pool.DB.Port`

**Type:** : `string`

**Default:** `"5432"`

**Description:** Port Number of database

**Example setting the default value** ("5432"):
```
[Pool.DB]
Port="5432"
```

#### <a name="Pool_DB_EnableLog"></a>7.5.6. `Pool.DB.EnableLog`

**Type:** : `boolean`

**Default:** `false`

**Description:** EnableLog

**Example setting the default value** (false):
```
[Pool.DB]
EnableLog=false
```

#### <a name="Pool_DB_MaxConns"></a>7.5.7. `Pool.DB.MaxConns`

**Type:** : `integer`

**Default:** `200`

**Description:** MaxConns is the maximum number of connections in the pool.

**Example setting the default value** (200):
```
[Pool.DB]
MaxConns=200
```

### <a name="Pool_DefaultMinGasPriceAllowed"></a>7.6. `Pool.DefaultMinGasPriceAllowed`

**Type:** : `integer`

**Default:** `1000000000`

**Description:** DefaultMinGasPriceAllowed is the default min gas price to suggest

**Example setting the default value** (1000000000):
```
[Pool]
DefaultMinGasPriceAllowed=1000000000
```

### <a name="Pool_MinAllowedGasPriceInterval"></a>7.7. `Pool.MinAllowedGasPriceInterval`

**Title:** Duration

**Type:** : `string`

**Default:** `"5m0s"`

**Description:** MinAllowedGasPriceInterval is the interval to look back of the suggested min gas price for a tx

**Examples:** 

```json
"1m"
```

```json
"300ms"
```

**Example setting the default value** ("5m0s"):
```
[Pool]
MinAllowedGasPriceInterval="5m0s"
```

### <a name="Pool_PollMinAllowedGasPriceInterval"></a>7.8. `Pool.PollMinAllowedGasPriceInterval`

**Title:** Duration

**Type:** : `string`

**Default:** `"15s"`

**Description:** PollMinAllowedGasPriceInterval is the interval to poll the suggested min gas price for a tx

**Examples:** 

```json
"1m"
```

```json
"300ms"
```

**Example setting the default value** ("15s"):
```
[Pool]
PollMinAllowedGasPriceInterval="15s"
```

### <a name="Pool_AccountQueue"></a>7.9. `Pool.AccountQueue`

**Type:** : `integer`

**Default:** `64`

**Description:** AccountQueue represents the maximum number of non-executable transaction slots permitted per account

**Example setting the default value** (64):
```
[Pool]
AccountQueue=64
```

### <a name="Pool_GlobalQueue"></a>7.10. `Pool.GlobalQueue`

**Type:** : `integer`

**Default:** `1024`

**Description:** GlobalQueue represents the maximum number of non-executable transaction slots for all accounts

**Example setting the default value** (1024):
```
[Pool]
GlobalQueue=1024
```

### <a name="Pool_EffectiveGasPrice"></a>7.11. `[Pool.EffectiveGasPrice]`

**Type:** : `object`
**Description:** EffectiveGasPrice is the config for the effective gas price calculation

| Property                                                                          | Pattern | Type    | Deprecated | Definition | Title/Description                                                                                                                                                                                    |
| --------------------------------------------------------------------------------- | ------- | ------- | ---------- | ---------- | ---------------------------------------------------------------------------------------------------------------------------------------------------------------------------------------------------- |
| - [Enabled](#Pool_EffectiveGasPrice_Enabled )                                     | No      | boolean | No         | -          | Enabled is a flag to enable/disable the effective gas price                                                                                                                                          |
| - [L1GasPriceFactor](#Pool_EffectiveGasPrice_L1GasPriceFactor )                   | No      | number  | No         | -          | L1GasPriceFactor is the percentage of the L1 gas price that will be used as the L2 min gas price                                                                                                     |
| - [ByteGasCost](#Pool_EffectiveGasPrice_ByteGasCost )                             | No      | integer | No         | -          | ByteGasCost is the gas cost per byte that is not 0                                                                                                                                                   |
| - [ZeroByteGasCost](#Pool_EffectiveGasPrice_ZeroByteGasCost )                     | No      | integer | No         | -          | ZeroByteGasCost is the gas cost per byte that is 0                                                                                                                                                   |
| - [NetProfit](#Pool_EffectiveGasPrice_NetProfit )                                 | No      | number  | No         | -          | NetProfit is the profit margin to apply to the calculated breakEvenGasPrice                                                                                                                          |
| - [BreakEvenFactor](#Pool_EffectiveGasPrice_BreakEvenFactor )                     | No      | number  | No         | -          | BreakEvenFactor is the factor to apply to the calculated breakevenGasPrice when comparing it with the gasPriceSigned of a tx                                                                         |
| - [FinalDeviationPct](#Pool_EffectiveGasPrice_FinalDeviationPct )                 | No      | integer | No         | -          | FinalDeviationPct is the max allowed deviation percentage BreakEvenGasPrice on re-calculation                                                                                                        |
| - [L2GasPriceSuggesterFactor](#Pool_EffectiveGasPrice_L2GasPriceSuggesterFactor ) | No      | number  | No         | -          | L2GasPriceSuggesterFactor is the factor to apply to L1 gas price to get the suggested L2 gas price used in the<br />calculations when the effective gas price is disabled (testing/metrics purposes) |

#### <a name="Pool_EffectiveGasPrice_Enabled"></a>7.11.1. `Pool.EffectiveGasPrice.Enabled`

**Type:** : `boolean`

**Default:** `false`

**Description:** Enabled is a flag to enable/disable the effective gas price

**Example setting the default value** (false):
```
[Pool.EffectiveGasPrice]
Enabled=false
```

#### <a name="Pool_EffectiveGasPrice_L1GasPriceFactor"></a>7.11.2. `Pool.EffectiveGasPrice.L1GasPriceFactor`

**Type:** : `number`

**Default:** `0.25`

**Description:** L1GasPriceFactor is the percentage of the L1 gas price that will be used as the L2 min gas price

**Example setting the default value** (0.25):
```
[Pool.EffectiveGasPrice]
L1GasPriceFactor=0.25
```

#### <a name="Pool_EffectiveGasPrice_ByteGasCost"></a>7.11.3. `Pool.EffectiveGasPrice.ByteGasCost`

**Type:** : `integer`

**Default:** `16`

**Description:** ByteGasCost is the gas cost per byte that is not 0

**Example setting the default value** (16):
```
[Pool.EffectiveGasPrice]
ByteGasCost=16
```

#### <a name="Pool_EffectiveGasPrice_ZeroByteGasCost"></a>7.11.4. `Pool.EffectiveGasPrice.ZeroByteGasCost`

**Type:** : `integer`

**Default:** `4`

**Description:** ZeroByteGasCost is the gas cost per byte that is 0

**Example setting the default value** (4):
```
[Pool.EffectiveGasPrice]
ZeroByteGasCost=4
```

#### <a name="Pool_EffectiveGasPrice_NetProfit"></a>7.11.5. `Pool.EffectiveGasPrice.NetProfit`

**Type:** : `number`

**Default:** `1`

**Description:** NetProfit is the profit margin to apply to the calculated breakEvenGasPrice

**Example setting the default value** (1):
```
[Pool.EffectiveGasPrice]
NetProfit=1
```

#### <a name="Pool_EffectiveGasPrice_BreakEvenFactor"></a>7.11.6. `Pool.EffectiveGasPrice.BreakEvenFactor`

**Type:** : `number`

**Default:** `1.1`

**Description:** BreakEvenFactor is the factor to apply to the calculated breakevenGasPrice when comparing it with the gasPriceSigned of a tx

**Example setting the default value** (1.1):
```
[Pool.EffectiveGasPrice]
BreakEvenFactor=1.1
```

#### <a name="Pool_EffectiveGasPrice_FinalDeviationPct"></a>7.11.7. `Pool.EffectiveGasPrice.FinalDeviationPct`

**Type:** : `integer`

**Default:** `10`

**Description:** FinalDeviationPct is the max allowed deviation percentage BreakEvenGasPrice on re-calculation

**Example setting the default value** (10):
```
[Pool.EffectiveGasPrice]
FinalDeviationPct=10
```

#### <a name="Pool_EffectiveGasPrice_L2GasPriceSuggesterFactor"></a>7.11.8. `Pool.EffectiveGasPrice.L2GasPriceSuggesterFactor`

**Type:** : `number`

**Default:** `0.5`

**Description:** L2GasPriceSuggesterFactor is the factor to apply to L1 gas price to get the suggested L2 gas price used in the
calculations when the effective gas price is disabled (testing/metrics purposes)

**Example setting the default value** (0.5):
```
[Pool.EffectiveGasPrice]
L2GasPriceSuggesterFactor=0.5
```

<<<<<<< HEAD
=======
### <a name="Pool_ForkID"></a>7.12. `Pool.ForkID`

**Type:** : `integer`

**Default:** `0`

**Description:** ForkID is the current fork ID of the chain

**Example setting the default value** (0):
```
[Pool]
ForkID=0
```

>>>>>>> 5ee8bdad
## <a name="RPC"></a>8. `[RPC]`

**Type:** : `object`
**Description:** Configuration for RPC service. THis one offers a extended Ethereum JSON-RPC API interface to interact with the node

| Property                                                                     | Pattern | Type             | Deprecated | Definition | Title/Description                                                                                                                                                                     |
| ---------------------------------------------------------------------------- | ------- | ---------------- | ---------- | ---------- | ------------------------------------------------------------------------------------------------------------------------------------------------------------------------------------- |
| - [Host](#RPC_Host )                                                         | No      | string           | No         | -          | Host defines the network adapter that will be used to serve the HTTP requests                                                                                                         |
| - [Port](#RPC_Port )                                                         | No      | integer          | No         | -          | Port defines the port to serve the endpoints via HTTP                                                                                                                                 |
| - [ReadTimeout](#RPC_ReadTimeout )                                           | No      | string           | No         | -          | Duration                                                                                                                                                                              |
| - [WriteTimeout](#RPC_WriteTimeout )                                         | No      | string           | No         | -          | Duration                                                                                                                                                                              |
| - [MaxRequestsPerIPAndSecond](#RPC_MaxRequestsPerIPAndSecond )               | No      | number           | No         | -          | MaxRequestsPerIPAndSecond defines how much requests a single IP can<br />send within a single second                                                                                  |
| - [SequencerNodeURI](#RPC_SequencerNodeURI )                                 | No      | string           | No         | -          | SequencerNodeURI is used allow Non-Sequencer nodes<br />to relay transactions to the Sequencer node                                                                                   |
| - [MaxCumulativeGasUsed](#RPC_MaxCumulativeGasUsed )                         | No      | integer          | No         | -          | MaxCumulativeGasUsed is the max gas allowed per batch                                                                                                                                 |
| - [WebSockets](#RPC_WebSockets )                                             | No      | object           | No         | -          | WebSockets configuration                                                                                                                                                              |
| - [EnableL2SuggestedGasPricePolling](#RPC_EnableL2SuggestedGasPricePolling ) | No      | boolean          | No         | -          | EnableL2SuggestedGasPricePolling enables polling of the L2 gas price to block tx in the RPC with lower gas price.                                                                     |
| - [BatchRequestsEnabled](#RPC_BatchRequestsEnabled )                         | No      | boolean          | No         | -          | BatchRequestsEnabled defines if the Batch requests are enabled or disabled                                                                                                            |
| - [BatchRequestsLimit](#RPC_BatchRequestsLimit )                             | No      | integer          | No         | -          | BatchRequestsLimit defines the limit of requests that can be incorporated into each batch request                                                                                     |
| - [L2Coinbase](#RPC_L2Coinbase )                                             | No      | array of integer | No         | -          | L2Coinbase defines which address is going to receive the fees                                                                                                                         |
| - [MaxLogsCount](#RPC_MaxLogsCount )                                         | No      | integer          | No         | -          | MaxLogsCount is a configuration to set the max number of logs that can be returned<br />in a single call to the state, if zero it means no limit                                      |
| - [MaxLogsBlockRange](#RPC_MaxLogsBlockRange )                               | No      | integer          | No         | -          | MaxLogsBlockRange is a configuration to set the max range for block number when querying TXs<br />logs in a single call to the state, if zero it means no limit                       |
| - [MaxNativeBlockHashBlockRange](#RPC_MaxNativeBlockHashBlockRange )         | No      | integer          | No         | -          | MaxNativeBlockHashBlockRange is a configuration to set the max range for block number when querying<br />native block hashes in a single call to the state, if zero it means no limit |
| - [EnableHttpLog](#RPC_EnableHttpLog )                                       | No      | boolean          | No         | -          | EnableHttpLog allows the user to enable or disable the logs related to the HTTP<br />requests to be captured by the server.                                                           |

### <a name="RPC_Host"></a>8.1. `RPC.Host`

**Type:** : `string`

**Default:** `"0.0.0.0"`

**Description:** Host defines the network adapter that will be used to serve the HTTP requests

**Example setting the default value** ("0.0.0.0"):
```
[RPC]
Host="0.0.0.0"
```

### <a name="RPC_Port"></a>8.2. `RPC.Port`

**Type:** : `integer`

**Default:** `8545`

**Description:** Port defines the port to serve the endpoints via HTTP

**Example setting the default value** (8545):
```
[RPC]
Port=8545
```

### <a name="RPC_ReadTimeout"></a>8.3. `RPC.ReadTimeout`

**Title:** Duration

**Type:** : `string`

**Default:** `"1m0s"`

**Description:** ReadTimeout is the HTTP server read timeout
check net/http.server.ReadTimeout and net/http.server.ReadHeaderTimeout

**Examples:** 

```json
"1m"
```

```json
"300ms"
```

**Example setting the default value** ("1m0s"):
```
[RPC]
ReadTimeout="1m0s"
```

### <a name="RPC_WriteTimeout"></a>8.4. `RPC.WriteTimeout`

**Title:** Duration

**Type:** : `string`

**Default:** `"1m0s"`

**Description:** WriteTimeout is the HTTP server write timeout
check net/http.server.WriteTimeout

**Examples:** 

```json
"1m"
```

```json
"300ms"
```

**Example setting the default value** ("1m0s"):
```
[RPC]
WriteTimeout="1m0s"
```

### <a name="RPC_MaxRequestsPerIPAndSecond"></a>8.5. `RPC.MaxRequestsPerIPAndSecond`

**Type:** : `number`

**Default:** `500`

**Description:** MaxRequestsPerIPAndSecond defines how much requests a single IP can
send within a single second

**Example setting the default value** (500):
```
[RPC]
MaxRequestsPerIPAndSecond=500
```

### <a name="RPC_SequencerNodeURI"></a>8.6. `RPC.SequencerNodeURI`

**Type:** : `string`

**Default:** `""`

**Description:** SequencerNodeURI is used allow Non-Sequencer nodes
to relay transactions to the Sequencer node

**Example setting the default value** (""):
```
[RPC]
SequencerNodeURI=""
```

### <a name="RPC_MaxCumulativeGasUsed"></a>8.7. `RPC.MaxCumulativeGasUsed`

**Type:** : `integer`

**Default:** `0`

**Description:** MaxCumulativeGasUsed is the max gas allowed per batch

**Example setting the default value** (0):
```
[RPC]
MaxCumulativeGasUsed=0
```

### <a name="RPC_WebSockets"></a>8.8. `[RPC.WebSockets]`

**Type:** : `object`
**Description:** WebSockets configuration

| Property                                  | Pattern | Type    | Deprecated | Definition | Title/Description                                                               |
| ----------------------------------------- | ------- | ------- | ---------- | ---------- | ------------------------------------------------------------------------------- |
| - [Enabled](#RPC_WebSockets_Enabled )     | No      | boolean | No         | -          | Enabled defines if the WebSocket requests are enabled or disabled               |
| - [Host](#RPC_WebSockets_Host )           | No      | string  | No         | -          | Host defines the network adapter that will be used to serve the WS requests     |
| - [Port](#RPC_WebSockets_Port )           | No      | integer | No         | -          | Port defines the port to serve the endpoints via WS                             |
| - [ReadLimit](#RPC_WebSockets_ReadLimit ) | No      | integer | No         | -          | ReadLimit defines the maximum size of a message read from the client (in bytes) |

#### <a name="RPC_WebSockets_Enabled"></a>8.8.1. `RPC.WebSockets.Enabled`

**Type:** : `boolean`

**Default:** `true`

**Description:** Enabled defines if the WebSocket requests are enabled or disabled

**Example setting the default value** (true):
```
[RPC.WebSockets]
Enabled=true
```

#### <a name="RPC_WebSockets_Host"></a>8.8.2. `RPC.WebSockets.Host`

**Type:** : `string`

**Default:** `"0.0.0.0"`

**Description:** Host defines the network adapter that will be used to serve the WS requests

**Example setting the default value** ("0.0.0.0"):
```
[RPC.WebSockets]
Host="0.0.0.0"
```

#### <a name="RPC_WebSockets_Port"></a>8.8.3. `RPC.WebSockets.Port`

**Type:** : `integer`

**Default:** `8546`

**Description:** Port defines the port to serve the endpoints via WS

**Example setting the default value** (8546):
```
[RPC.WebSockets]
Port=8546
```

#### <a name="RPC_WebSockets_ReadLimit"></a>8.8.4. `RPC.WebSockets.ReadLimit`

**Type:** : `integer`

**Default:** `104857600`

**Description:** ReadLimit defines the maximum size of a message read from the client (in bytes)

**Example setting the default value** (104857600):
```
[RPC.WebSockets]
ReadLimit=104857600
```

### <a name="RPC_EnableL2SuggestedGasPricePolling"></a>8.9. `RPC.EnableL2SuggestedGasPricePolling`

**Type:** : `boolean`

**Default:** `true`

**Description:** EnableL2SuggestedGasPricePolling enables polling of the L2 gas price to block tx in the RPC with lower gas price.

**Example setting the default value** (true):
```
[RPC]
EnableL2SuggestedGasPricePolling=true
```

### <a name="RPC_BatchRequestsEnabled"></a>8.10. `RPC.BatchRequestsEnabled`

**Type:** : `boolean`

**Default:** `false`

**Description:** BatchRequestsEnabled defines if the Batch requests are enabled or disabled

**Example setting the default value** (false):
```
[RPC]
BatchRequestsEnabled=false
```

### <a name="RPC_BatchRequestsLimit"></a>8.11. `RPC.BatchRequestsLimit`

**Type:** : `integer`

**Default:** `20`

**Description:** BatchRequestsLimit defines the limit of requests that can be incorporated into each batch request

**Example setting the default value** (20):
```
[RPC]
BatchRequestsLimit=20
```

### <a name="RPC_L2Coinbase"></a>8.12. `RPC.L2Coinbase`

**Type:** : `array of integer`
**Description:** L2Coinbase defines which address is going to receive the fees

### <a name="RPC_MaxLogsCount"></a>8.13. `RPC.MaxLogsCount`

**Type:** : `integer`

**Default:** `10000`

**Description:** MaxLogsCount is a configuration to set the max number of logs that can be returned
in a single call to the state, if zero it means no limit

**Example setting the default value** (10000):
```
[RPC]
MaxLogsCount=10000
```

### <a name="RPC_MaxLogsBlockRange"></a>8.14. `RPC.MaxLogsBlockRange`

**Type:** : `integer`

**Default:** `10000`

**Description:** MaxLogsBlockRange is a configuration to set the max range for block number when querying TXs
logs in a single call to the state, if zero it means no limit

**Example setting the default value** (10000):
```
[RPC]
MaxLogsBlockRange=10000
```

### <a name="RPC_MaxNativeBlockHashBlockRange"></a>8.15. `RPC.MaxNativeBlockHashBlockRange`

**Type:** : `integer`

**Default:** `60000`

**Description:** MaxNativeBlockHashBlockRange is a configuration to set the max range for block number when querying
native block hashes in a single call to the state, if zero it means no limit

**Example setting the default value** (60000):
```
[RPC]
MaxNativeBlockHashBlockRange=60000
```

### <a name="RPC_EnableHttpLog"></a>8.16. `RPC.EnableHttpLog`

**Type:** : `boolean`

**Default:** `true`

**Description:** EnableHttpLog allows the user to enable or disable the logs related to the HTTP
requests to be captured by the server.

**Example setting the default value** (true):
```
[RPC]
EnableHttpLog=true
```

## <a name="Synchronizer"></a>9. `[Synchronizer]`

**Type:** : `object`
**Description:** Configuration of service `Syncrhonizer`. For this service is also really important the value of `IsTrustedSequencer`
because depending of this values is going to ask to a trusted node for trusted transactions or not

| Property                                                                | Pattern | Type             | Deprecated | Definition | Title/Description                                                                                                                                                                                                                                       |
| ----------------------------------------------------------------------- | ------- | ---------------- | ---------- | ---------- | ------------------------------------------------------------------------------------------------------------------------------------------------------------------------------------------------------------------------------------------------------- |
| - [SyncInterval](#Synchronizer_SyncInterval )                           | No      | string           | No         | -          | Duration                                                                                                                                                                                                                                                |
| - [SyncChunkSize](#Synchronizer_SyncChunkSize )                         | No      | integer          | No         | -          | SyncChunkSize is the number of blocks to sync on each chunk                                                                                                                                                                                             |
| - [TrustedSequencerURL](#Synchronizer_TrustedSequencerURL )             | No      | string           | No         | -          | TrustedSequencerURL is the rpc url to connect and sync the trusted state                                                                                                                                                                                |
| - [L1SynchronizationMode](#Synchronizer_L1SynchronizationMode )         | No      | enum (of string) | No         | -          | L1SynchronizationMode define how to synchronize with L1:<br />- parallel: Request data to L1 in parallel, and process sequentially. The advantage is that executor is not blocked waiting for L1 data<br />- sequential: Request data to L1 and execute |
| - [L1ParallelSynchronization](#Synchronizer_L1ParallelSynchronization ) | No      | object           | No         | -          | L1ParallelSynchronization Configuration for parallel mode (if L1SynchronizationMode equal to 'parallel')                                                                                                                                                |

### <a name="Synchronizer_SyncInterval"></a>9.1. `Synchronizer.SyncInterval`

**Title:** Duration

**Type:** : `string`

**Default:** `"1s"`

**Description:** SyncInterval is the delay interval between reading new rollup information

**Examples:** 

```json
"1m"
```

```json
"300ms"
```

**Example setting the default value** ("1s"):
```
[Synchronizer]
SyncInterval="1s"
```

### <a name="Synchronizer_SyncChunkSize"></a>9.2. `Synchronizer.SyncChunkSize`

**Type:** : `integer`

**Default:** `100`

**Description:** SyncChunkSize is the number of blocks to sync on each chunk

**Example setting the default value** (100):
```
[Synchronizer]
SyncChunkSize=100
```

### <a name="Synchronizer_TrustedSequencerURL"></a>9.3. `Synchronizer.TrustedSequencerURL`

**Type:** : `string`

**Default:** `""`

**Description:** TrustedSequencerURL is the rpc url to connect and sync the trusted state

**Example setting the default value** (""):
```
[Synchronizer]
TrustedSequencerURL=""
```

### <a name="Synchronizer_L1SynchronizationMode"></a>9.4. `Synchronizer.L1SynchronizationMode`

**Type:** : `enum (of string)`

<<<<<<< HEAD
**Default:** `"sequential"`
=======
**Default:** `"parallel"`
>>>>>>> 5ee8bdad

**Description:** L1SynchronizationMode define how to synchronize with L1:
- parallel: Request data to L1 in parallel, and process sequentially. The advantage is that executor is not blocked waiting for L1 data
- sequential: Request data to L1 and execute

<<<<<<< HEAD
**Example setting the default value** ("sequential"):
```
[Synchronizer]
L1SynchronizationMode="sequential"
=======
**Example setting the default value** ("parallel"):
```
[Synchronizer]
L1SynchronizationMode="parallel"
>>>>>>> 5ee8bdad
```

Must be one of:
* "sequential"
* "parallel"

### <a name="Synchronizer_L1ParallelSynchronization"></a>9.5. `[Synchronizer.L1ParallelSynchronization]`

**Type:** : `object`
**Description:** L1ParallelSynchronization Configuration for parallel mode (if L1SynchronizationMode equal to 'parallel')

| Property                                                                                                                    | Pattern | Type    | Deprecated | Definition | Title/Description                                                                                                                                                                             |
| --------------------------------------------------------------------------------------------------------------------------- | ------- | ------- | ---------- | ---------- | --------------------------------------------------------------------------------------------------------------------------------------------------------------------------------------------- |
| - [MaxClients](#Synchronizer_L1ParallelSynchronization_MaxClients )                                                         | No      | integer | No         | -          | MaxClients Number of clients used to synchronize with L1                                                                                                                                      |
| - [MaxPendingNoProcessedBlocks](#Synchronizer_L1ParallelSynchronization_MaxPendingNoProcessedBlocks )                       | No      | integer | No         | -          | MaxPendingNoProcessedBlocks Size of the buffer used to store rollup information from L1, must be >= to NumberOfEthereumClientsToSync<br />sugested twice of NumberOfParallelOfEthereumClients |
| - [RequestLastBlockPeriod](#Synchronizer_L1ParallelSynchronization_RequestLastBlockPeriod )                                 | No      | string  | No         | -          | Duration                                                                                                                                                                                      |
| - [PerformanceWarning](#Synchronizer_L1ParallelSynchronization_PerformanceWarning )                                         | No      | object  | No         | -          | Consumer Configuration for the consumer of rollup information from L1                                                                                                                         |
| - [RequestLastBlockTimeout](#Synchronizer_L1ParallelSynchronization_RequestLastBlockTimeout )                               | No      | string  | No         | -          | Duration                                                                                                                                                                                      |
| - [RequestLastBlockMaxRetries](#Synchronizer_L1ParallelSynchronization_RequestLastBlockMaxRetries )                         | No      | integer | No         | -          | RequestLastBlockMaxRetries Max number of retries to request LastBlock On L1                                                                                                                   |
| - [StatisticsPeriod](#Synchronizer_L1ParallelSynchronization_StatisticsPeriod )                                             | No      | string  | No         | -          | Duration                                                                                                                                                                                      |
| - [TimeOutMainLoop](#Synchronizer_L1ParallelSynchronization_TimeOutMainLoop )                                               | No      | string  | No         | -          | Duration                                                                                                                                                                                      |
| - [RollupInfoRetriesSpacing](#Synchronizer_L1ParallelSynchronization_RollupInfoRetriesSpacing )                             | No      | string  | No         | -          | Duration                                                                                                                                                                                      |
| - [FallbackToSequentialModeOnSynchronized](#Synchronizer_L1ParallelSynchronization_FallbackToSequentialModeOnSynchronized ) | No      | boolean | No         | -          | FallbackToSequentialModeOnSynchronized if true switch to sequential mode if the system is synchronized                                                                                        |

#### <a name="Synchronizer_L1ParallelSynchronization_MaxClients"></a>9.5.1. `Synchronizer.L1ParallelSynchronization.MaxClients`

**Type:** : `integer`

**Default:** `10`

**Description:** MaxClients Number of clients used to synchronize with L1

**Example setting the default value** (10):
```
[Synchronizer.L1ParallelSynchronization]
MaxClients=10
```

#### <a name="Synchronizer_L1ParallelSynchronization_MaxPendingNoProcessedBlocks"></a>9.5.2. `Synchronizer.L1ParallelSynchronization.MaxPendingNoProcessedBlocks`

**Type:** : `integer`

**Default:** `25`

**Description:** MaxPendingNoProcessedBlocks Size of the buffer used to store rollup information from L1, must be >= to NumberOfEthereumClientsToSync
sugested twice of NumberOfParallelOfEthereumClients

**Example setting the default value** (25):
```
[Synchronizer.L1ParallelSynchronization]
MaxPendingNoProcessedBlocks=25
```

#### <a name="Synchronizer_L1ParallelSynchronization_RequestLastBlockPeriod"></a>9.5.3. `Synchronizer.L1ParallelSynchronization.RequestLastBlockPeriod`

**Title:** Duration

**Type:** : `string`

**Default:** `"5s"`

**Description:** RequestLastBlockPeriod is the time to wait to request the
last block to L1 to known if we need to retrieve more data.
This value only apply when the system is synchronized

**Examples:** 

```json
"1m"
```

```json
"300ms"
```

**Example setting the default value** ("5s"):
```
[Synchronizer.L1ParallelSynchronization]
RequestLastBlockPeriod="5s"
```

#### <a name="Synchronizer_L1ParallelSynchronization_PerformanceWarning"></a>9.5.4. `[Synchronizer.L1ParallelSynchronization.PerformanceWarning]`

**Type:** : `object`
**Description:** Consumer Configuration for the consumer of rollup information from L1

| Property                                                                                                                 | Pattern | Type    | Deprecated | Definition | Title/Description                                                                                                        |
| ------------------------------------------------------------------------------------------------------------------------ | ------- | ------- | ---------- | ---------- | ------------------------------------------------------------------------------------------------------------------------ |
| - [AceptableInacctivityTime](#Synchronizer_L1ParallelSynchronization_PerformanceWarning_AceptableInacctivityTime )       | No      | string  | No         | -          | Duration                                                                                                                 |
| - [ApplyAfterNumRollupReceived](#Synchronizer_L1ParallelSynchronization_PerformanceWarning_ApplyAfterNumRollupReceived ) | No      | integer | No         | -          | ApplyAfterNumRollupReceived is the number of iterations to<br />start checking the time waiting for new rollup info data |

##### <a name="Synchronizer_L1ParallelSynchronization_PerformanceWarning_AceptableInacctivityTime"></a>9.5.4.1. `Synchronizer.L1ParallelSynchronization.PerformanceWarning.AceptableInacctivityTime`

**Title:** Duration

**Type:** : `string`

**Default:** `"5s"`

**Description:** AceptableInacctivityTime is the expected maximum time that the consumer
could wait until new data is produced. If the time is greater it emmit a log to warn about
that. The idea is keep working the consumer as much as possible, so if the producer is not
fast enought then you could increse the number of parallel clients to sync with L1

**Examples:** 

```json
"1m"
```

```json
"300ms"
```

**Example setting the default value** ("5s"):
```
[Synchronizer.L1ParallelSynchronization.PerformanceWarning]
AceptableInacctivityTime="5s"
```

##### <a name="Synchronizer_L1ParallelSynchronization_PerformanceWarning_ApplyAfterNumRollupReceived"></a>9.5.4.2. `Synchronizer.L1ParallelSynchronization.PerformanceWarning.ApplyAfterNumRollupReceived`

**Type:** : `integer`

**Default:** `10`

**Description:** ApplyAfterNumRollupReceived is the number of iterations to
start checking the time waiting for new rollup info data

**Example setting the default value** (10):
```
[Synchronizer.L1ParallelSynchronization.PerformanceWarning]
ApplyAfterNumRollupReceived=10
```

#### <a name="Synchronizer_L1ParallelSynchronization_RequestLastBlockTimeout"></a>9.5.5. `Synchronizer.L1ParallelSynchronization.RequestLastBlockTimeout`

**Title:** Duration

**Type:** : `string`

**Default:** `"5s"`

**Description:** RequestLastBlockTimeout Timeout for request LastBlock On L1

**Examples:** 

```json
"1m"
```

```json
"300ms"
```

**Example setting the default value** ("5s"):
```
[Synchronizer.L1ParallelSynchronization]
RequestLastBlockTimeout="5s"
```

#### <a name="Synchronizer_L1ParallelSynchronization_RequestLastBlockMaxRetries"></a>9.5.6. `Synchronizer.L1ParallelSynchronization.RequestLastBlockMaxRetries`

**Type:** : `integer`

**Default:** `3`

**Description:** RequestLastBlockMaxRetries Max number of retries to request LastBlock On L1

**Example setting the default value** (3):
```
[Synchronizer.L1ParallelSynchronization]
RequestLastBlockMaxRetries=3
```

#### <a name="Synchronizer_L1ParallelSynchronization_StatisticsPeriod"></a>9.5.7. `Synchronizer.L1ParallelSynchronization.StatisticsPeriod`

**Title:** Duration

**Type:** : `string`

**Default:** `"5m0s"`

**Description:** StatisticsPeriod how ofter show a log with statistics (0 is disabled)

**Examples:** 

```json
"1m"
```

```json
"300ms"
```

**Example setting the default value** ("5m0s"):
```
[Synchronizer.L1ParallelSynchronization]
StatisticsPeriod="5m0s"
```

#### <a name="Synchronizer_L1ParallelSynchronization_TimeOutMainLoop"></a>9.5.8. `Synchronizer.L1ParallelSynchronization.TimeOutMainLoop`

**Title:** Duration

**Type:** : `string`

**Default:** `"5m0s"`

**Description:** TimeOutMainLoop is the timeout for the main loop of the L1 synchronizer when is not updated

**Examples:** 

```json
"1m"
```

```json
"300ms"
```

**Example setting the default value** ("5m0s"):
```
[Synchronizer.L1ParallelSynchronization]
TimeOutMainLoop="5m0s"
```

#### <a name="Synchronizer_L1ParallelSynchronization_RollupInfoRetriesSpacing"></a>9.5.9. `Synchronizer.L1ParallelSynchronization.RollupInfoRetriesSpacing`

**Title:** Duration

**Type:** : `string`

**Default:** `"5s"`

**Description:** RollupInfoRetriesSpacing is the minimum time between retries to request rollup info (it will sleep for fulfill this time) to avoid spamming L1

**Examples:** 

```json
"1m"
```

```json
"300ms"
```

**Example setting the default value** ("5s"):
```
[Synchronizer.L1ParallelSynchronization]
RollupInfoRetriesSpacing="5s"
```

#### <a name="Synchronizer_L1ParallelSynchronization_FallbackToSequentialModeOnSynchronized"></a>9.5.10. `Synchronizer.L1ParallelSynchronization.FallbackToSequentialModeOnSynchronized`

**Type:** : `boolean`

**Default:** `false`

**Description:** FallbackToSequentialModeOnSynchronized if true switch to sequential mode if the system is synchronized

**Example setting the default value** (false):
```
[Synchronizer.L1ParallelSynchronization]
FallbackToSequentialModeOnSynchronized=false
```

## <a name="Sequencer"></a>10. `[Sequencer]`

**Type:** : `object`
**Description:** Configuration of the sequencer service

| Property                                                                             | Pattern | Type    | Deprecated | Definition | Title/Description                                                                                |
| ------------------------------------------------------------------------------------ | ------- | ------- | ---------- | ---------- | ------------------------------------------------------------------------------------------------ |
| - [DeletePoolTxsL1BlockConfirmations](#Sequencer_DeletePoolTxsL1BlockConfirmations ) | No      | integer | No         | -          | DeletePoolTxsL1BlockConfirmations is blocks amount after which txs will be deleted from the pool |
| - [DeletePoolTxsCheckInterval](#Sequencer_DeletePoolTxsCheckInterval )               | No      | string  | No         | -          | Duration                                                                                         |
| - [TxLifetimeCheckInterval](#Sequencer_TxLifetimeCheckInterval )                     | No      | string  | No         | -          | Duration                                                                                         |
| - [TxLifetimeMax](#Sequencer_TxLifetimeMax )                                         | No      | string  | No         | -          | Duration                                                                                         |
| - [LoadPoolTxsCheckInterval](#Sequencer_LoadPoolTxsCheckInterval )                   | No      | string  | No         | -          | Duration                                                                                         |
| - [StateConsistencyCheckInterval](#Sequencer_StateConsistencyCheckInterval )         | No      | string  | No         | -          | Duration                                                                                         |
| - [Finalizer](#Sequencer_Finalizer )                                                 | No      | object  | No         | -          | Finalizer's specific config properties                                                           |
| - [StreamServer](#Sequencer_StreamServer )                                           | No      | object  | No         | -          | StreamServerCfg is the config for the stream server                                              |

### <a name="Sequencer_DeletePoolTxsL1BlockConfirmations"></a>10.1. `Sequencer.DeletePoolTxsL1BlockConfirmations`

**Type:** : `integer`

**Default:** `100`

**Description:** DeletePoolTxsL1BlockConfirmations is blocks amount after which txs will be deleted from the pool

**Example setting the default value** (100):
```
[Sequencer]
DeletePoolTxsL1BlockConfirmations=100
```

### <a name="Sequencer_DeletePoolTxsCheckInterval"></a>10.2. `Sequencer.DeletePoolTxsCheckInterval`

**Title:** Duration

**Type:** : `string`

**Default:** `"12h0m0s"`

**Description:** DeletePoolTxsCheckInterval is frequency with which txs will be checked for deleting

**Examples:** 

```json
"1m"
```

```json
"300ms"
```

**Example setting the default value** ("12h0m0s"):
```
[Sequencer]
DeletePoolTxsCheckInterval="12h0m0s"
```

### <a name="Sequencer_TxLifetimeCheckInterval"></a>10.3. `Sequencer.TxLifetimeCheckInterval`

**Title:** Duration

**Type:** : `string`

**Default:** `"10m0s"`

**Description:** TxLifetimeCheckInterval is the time the sequencer waits to check txs lifetime

**Examples:** 

```json
"1m"
```

```json
"300ms"
```

**Example setting the default value** ("10m0s"):
```
[Sequencer]
TxLifetimeCheckInterval="10m0s"
```

### <a name="Sequencer_TxLifetimeMax"></a>10.4. `Sequencer.TxLifetimeMax`

**Title:** Duration

**Type:** : `string`

**Default:** `"3h0m0s"`

**Description:** TxLifetimeMax is the time a tx can be in the sequencer/worker memory

**Examples:** 

```json
"1m"
```

```json
"300ms"
```

**Example setting the default value** ("3h0m0s"):
```
[Sequencer]
TxLifetimeMax="3h0m0s"
```

### <a name="Sequencer_LoadPoolTxsCheckInterval"></a>10.5. `Sequencer.LoadPoolTxsCheckInterval`

**Title:** Duration

**Type:** : `string`

**Default:** `"500ms"`

**Description:** LoadPoolTxsCheckInterval is the time the sequencer waits to check in there are new txs in the pool

**Examples:** 

```json
"1m"
```

```json
"300ms"
```

**Example setting the default value** ("500ms"):
```
[Sequencer]
LoadPoolTxsCheckInterval="500ms"
```

### <a name="Sequencer_StateConsistencyCheckInterval"></a>10.6. `Sequencer.StateConsistencyCheckInterval`

**Title:** Duration

**Type:** : `string`

**Default:** `"5s"`

**Description:** StateConsistencyCheckInterval is the time the sequencer waits to check if a state inconsistency has happened

**Examples:** 

```json
"1m"
```

```json
"300ms"
```

**Example setting the default value** ("5s"):
```
[Sequencer]
StateConsistencyCheckInterval="5s"
```

### <a name="Sequencer_Finalizer"></a>10.7. `[Sequencer.Finalizer]`

**Type:** : `object`
**Description:** Finalizer's specific config properties

| Property                                                                                       | Pattern | Type    | Deprecated | Definition | Title/Description                                                                                                                                                                                        |
| ---------------------------------------------------------------------------------------------- | ------- | ------- | ---------- | ---------- | -------------------------------------------------------------------------------------------------------------------------------------------------------------------------------------------------------- |
| - [ForcedBatchesTimeout](#Sequencer_Finalizer_ForcedBatchesTimeout )                           | No      | string  | No         | -          | Duration                                                                                                                                                                                                 |
| - [NewTxsWaitInterval](#Sequencer_Finalizer_NewTxsWaitInterval )                               | No      | string  | No         | -          | Duration                                                                                                                                                                                                 |
| - [ResourceExhaustedMarginPct](#Sequencer_Finalizer_ResourceExhaustedMarginPct )               | No      | integer | No         | -          | ResourceExhaustedMarginPct is the percentage window of the resource left out for the batch to be closed                                                                                                  |
| - [ForcedBatchesL1BlockConfirmations](#Sequencer_Finalizer_ForcedBatchesL1BlockConfirmations ) | No      | integer | No         | -          | ForcedBatchesL1BlockConfirmations is number of blocks to consider GER final                                                                                                                              |
| - [L1InfoTreeL1BlockConfirmations](#Sequencer_Finalizer_L1InfoTreeL1BlockConfirmations )       | No      | integer | No         | -          | L1InfoTreeL1BlockConfirmations is number of blocks to consider L1InfoRoot final                                                                                                                          |
| - [ForcedBatchesCheckInterval](#Sequencer_Finalizer_ForcedBatchesCheckInterval )               | No      | string  | No         | -          | Duration                                                                                                                                                                                                 |
| - [L1InfoTreeCheckInterval](#Sequencer_Finalizer_L1InfoTreeCheckInterval )                     | No      | string  | No         | -          | Duration                                                                                                                                                                                                 |
| - [BatchMaxDeltaTimestamp](#Sequencer_Finalizer_BatchMaxDeltaTimestamp )                       | No      | string  | No         | -          | Duration                                                                                                                                                                                                 |
| - [L2BlockMaxDeltaTimestamp](#Sequencer_Finalizer_L2BlockMaxDeltaTimestamp )                   | No      | string  | No         | -          | Duration                                                                                                                                                                                                 |
| - [HaltOnBatchNumber](#Sequencer_Finalizer_HaltOnBatchNumber )                                 | No      | integer | No         | -          | HaltOnBatchNumber specifies the batch number where the Sequencer will stop to process more transactions and generate new batches. The Sequencer will halt after it closes the batch equal to this number |
| - [SequentialBatchSanityCheck](#Sequencer_Finalizer_SequentialBatchSanityCheck )               | No      | boolean | No         | -          | SequentialBatchSanityCheck indicates if the reprocess of a closed batch (sanity check) must be done in a<br />sequential way (instead than in parallel)                                                  |

#### <a name="Sequencer_Finalizer_ForcedBatchesTimeout"></a>10.7.1. `Sequencer.Finalizer.ForcedBatchesTimeout`

**Title:** Duration

**Type:** : `string`

**Default:** `"1m0s"`

**Description:** ForcedBatchesTimeout is the time the finalizer waits after receiving closing signal to process Forced Batches

**Examples:** 

```json
"1m"
```

```json
"300ms"
```

**Example setting the default value** ("1m0s"):
```
[Sequencer.Finalizer]
ForcedBatchesTimeout="1m0s"
```

#### <a name="Sequencer_Finalizer_NewTxsWaitInterval"></a>10.7.2. `Sequencer.Finalizer.NewTxsWaitInterval`

**Title:** Duration

**Type:** : `string`

**Default:** `"100ms"`

**Description:** NewTxsWaitInterval is the time the finalizer sleeps between each iteration, if there are no transactions to be processed

**Examples:** 

```json
"1m"
```

```json
"300ms"
```

**Example setting the default value** ("100ms"):
```
[Sequencer.Finalizer]
NewTxsWaitInterval="100ms"
```

#### <a name="Sequencer_Finalizer_ResourceExhaustedMarginPct"></a>10.7.3. `Sequencer.Finalizer.ResourceExhaustedMarginPct`

**Type:** : `integer`

**Default:** `10`

**Description:** ResourceExhaustedMarginPct is the percentage window of the resource left out for the batch to be closed

**Example setting the default value** (10):
```
[Sequencer.Finalizer]
ResourceExhaustedMarginPct=10
```

#### <a name="Sequencer_Finalizer_ForcedBatchesL1BlockConfirmations"></a>10.7.4. `Sequencer.Finalizer.ForcedBatchesL1BlockConfirmations`

**Type:** : `integer`

**Default:** `64`

**Description:** ForcedBatchesL1BlockConfirmations is number of blocks to consider GER final

**Example setting the default value** (64):
```
[Sequencer.Finalizer]
ForcedBatchesL1BlockConfirmations=64
```

#### <a name="Sequencer_Finalizer_L1InfoTreeL1BlockConfirmations"></a>10.7.5. `Sequencer.Finalizer.L1InfoTreeL1BlockConfirmations`

**Type:** : `integer`

**Default:** `64`

**Description:** L1InfoTreeL1BlockConfirmations is number of blocks to consider L1InfoRoot final

**Example setting the default value** (64):
```
[Sequencer.Finalizer]
L1InfoTreeL1BlockConfirmations=64
```

#### <a name="Sequencer_Finalizer_ForcedBatchesCheckInterval"></a>10.7.6. `Sequencer.Finalizer.ForcedBatchesCheckInterval`

**Title:** Duration

**Type:** : `string`

**Default:** `"10s"`

**Description:** ForcedBatchesCheckInterval is used by the closing signals manager to wait for its operation

**Examples:** 

```json
"1m"
```

```json
"300ms"
```

**Example setting the default value** ("10s"):
```
[Sequencer.Finalizer]
ForcedBatchesCheckInterval="10s"
```

#### <a name="Sequencer_Finalizer_L1InfoTreeCheckInterval"></a>10.7.7. `Sequencer.Finalizer.L1InfoTreeCheckInterval`

**Title:** Duration

**Type:** : `string`

**Default:** `"10s"`

**Description:** L1InfoTreeCheckInterval is the wait time to check if the L1InfoRoot has been updated

**Examples:** 

```json
"1m"
```

```json
"300ms"
```

**Example setting the default value** ("10s"):
```
[Sequencer.Finalizer]
L1InfoTreeCheckInterval="10s"
```

#### <a name="Sequencer_Finalizer_BatchMaxDeltaTimestamp"></a>10.7.8. `Sequencer.Finalizer.BatchMaxDeltaTimestamp`

**Title:** Duration

**Type:** : `string`

**Default:** `"10s"`

**Description:** BatchMaxDeltaTimestamp is the resolution of the timestamp used to close a batch

**Examples:** 

```json
"1m"
```

```json
"300ms"
```

**Example setting the default value** ("10s"):
```
[Sequencer.Finalizer]
BatchMaxDeltaTimestamp="10s"
```

#### <a name="Sequencer_Finalizer_L2BlockMaxDeltaTimestamp"></a>10.7.9. `Sequencer.Finalizer.L2BlockMaxDeltaTimestamp`

**Title:** Duration

**Type:** : `string`

**Default:** `"3s"`

**Description:** L2BlockMaxDeltaTimestamp is the resolution of the timestamp used to close a L2 block

**Examples:** 

```json
"1m"
```

```json
"300ms"
```

**Example setting the default value** ("3s"):
```
[Sequencer.Finalizer]
L2BlockMaxDeltaTimestamp="3s"
```

#### <a name="Sequencer_Finalizer_HaltOnBatchNumber"></a>10.7.10. `Sequencer.Finalizer.HaltOnBatchNumber`

**Type:** : `integer`

**Default:** `0`

**Description:** HaltOnBatchNumber specifies the batch number where the Sequencer will stop to process more transactions and generate new batches. The Sequencer will halt after it closes the batch equal to this number

**Example setting the default value** (0):
```
[Sequencer.Finalizer]
HaltOnBatchNumber=0
```

#### <a name="Sequencer_Finalizer_SequentialBatchSanityCheck"></a>10.7.11. `Sequencer.Finalizer.SequentialBatchSanityCheck`

**Type:** : `boolean`

**Default:** `false`

**Description:** SequentialBatchSanityCheck indicates if the reprocess of a closed batch (sanity check) must be done in a
sequential way (instead than in parallel)

**Example setting the default value** (false):
```
[Sequencer.Finalizer]
SequentialBatchSanityCheck=false
```

### <a name="Sequencer_StreamServer"></a>10.8. `[Sequencer.StreamServer]`

**Type:** : `object`
**Description:** StreamServerCfg is the config for the stream server

| Property                                        | Pattern | Type    | Deprecated | Definition | Title/Description                                     |
| ----------------------------------------------- | ------- | ------- | ---------- | ---------- | ----------------------------------------------------- |
| - [Port](#Sequencer_StreamServer_Port )         | No      | integer | No         | -          | Port to listen on                                     |
| - [Filename](#Sequencer_StreamServer_Filename ) | No      | string  | No         | -          | Filename of the binary data file                      |
| - [Enabled](#Sequencer_StreamServer_Enabled )   | No      | boolean | No         | -          | Enabled is a flag to enable/disable the data streamer |
| - [Log](#Sequencer_StreamServer_Log )           | No      | object  | No         | -          | Log is the log configuration                          |

#### <a name="Sequencer_StreamServer_Port"></a>10.8.1. `Sequencer.StreamServer.Port`

**Type:** : `integer`

**Default:** `0`

**Description:** Port to listen on

**Example setting the default value** (0):
```
[Sequencer.StreamServer]
Port=0
```

#### <a name="Sequencer_StreamServer_Filename"></a>10.8.2. `Sequencer.StreamServer.Filename`

**Type:** : `string`

**Default:** `""`

**Description:** Filename of the binary data file

**Example setting the default value** (""):
```
[Sequencer.StreamServer]
Filename=""
```

#### <a name="Sequencer_StreamServer_Enabled"></a>10.8.3. `Sequencer.StreamServer.Enabled`

**Type:** : `boolean`

**Default:** `false`

**Description:** Enabled is a flag to enable/disable the data streamer

**Example setting the default value** (false):
```
[Sequencer.StreamServer]
Enabled=false
```

#### <a name="Sequencer_StreamServer_Log"></a>10.8.4. `[Sequencer.StreamServer.Log]`

**Type:** : `object`
**Description:** Log is the log configuration

| Property                                                  | Pattern | Type             | Deprecated | Definition | Title/Description |
| --------------------------------------------------------- | ------- | ---------------- | ---------- | ---------- | ----------------- |
| - [Environment](#Sequencer_StreamServer_Log_Environment ) | No      | enum (of string) | No         | -          | -                 |
| - [Level](#Sequencer_StreamServer_Log_Level )             | No      | enum (of string) | No         | -          | -                 |
| - [Outputs](#Sequencer_StreamServer_Log_Outputs )         | No      | array of string  | No         | -          | -                 |

##### <a name="Sequencer_StreamServer_Log_Environment"></a>10.8.4.1. `Sequencer.StreamServer.Log.Environment`

**Type:** : `enum (of string)`

**Default:** `""`

**Example setting the default value** (""):
```
[Sequencer.StreamServer.Log]
Environment=""
```

Must be one of:
* "production"
* "development"

##### <a name="Sequencer_StreamServer_Log_Level"></a>10.8.4.2. `Sequencer.StreamServer.Log.Level`

**Type:** : `enum (of string)`

**Default:** `""`

**Example setting the default value** (""):
```
[Sequencer.StreamServer.Log]
Level=""
```

Must be one of:
* "debug"
* "info"
* "warn"
* "error"
* "dpanic"
* "panic"
* "fatal"

##### <a name="Sequencer_StreamServer_Log_Outputs"></a>10.8.4.3. `Sequencer.StreamServer.Log.Outputs`

**Type:** : `array of string`

## <a name="SequenceSender"></a>11. `[SequenceSender]`

**Type:** : `object`
**Description:** Configuration of the sequence sender service

| Property                                                                                                | Pattern | Type             | Deprecated | Definition | Title/Description                                                                                                                                                                                                                                                                                                                                                                                                             |
| ------------------------------------------------------------------------------------------------------- | ------- | ---------------- | ---------- | ---------- | ----------------------------------------------------------------------------------------------------------------------------------------------------------------------------------------------------------------------------------------------------------------------------------------------------------------------------------------------------------------------------------------------------------------------------- |
| - [WaitPeriodSendSequence](#SequenceSender_WaitPeriodSendSequence )                                     | No      | string           | No         | -          | Duration                                                                                                                                                                                                                                                                                                                                                                                                                      |
| - [LastBatchVirtualizationTimeMaxWaitPeriod](#SequenceSender_LastBatchVirtualizationTimeMaxWaitPeriod ) | No      | string           | No         | -          | Duration                                                                                                                                                                                                                                                                                                                                                                                                                      |
| - [MaxTxSizeForL1](#SequenceSender_MaxTxSizeForL1 )                                                     | No      | integer          | No         | -          | MaxTxSizeForL1 is the maximum size a single transaction can have. This field has<br />non-trivial consequences: larger transactions than 128KB are significantly harder and<br />more expensive to propagate; larger transactions also take more resources<br />to validate whether they fit into the pool or not.                                                                                                            |
| - [SenderAddress](#SequenceSender_SenderAddress )                                                       | No      | array of integer | No         | -          | SenderAddress defines which private key the eth tx manager needs to use<br />to sign the L1 txs                                                                                                                                                                                                                                                                                                                               |
| - [L2Coinbase](#SequenceSender_L2Coinbase )                                                             | No      | array of integer | No         | -          | L2Coinbase defines which address is going to receive the fees                                                                                                                                                                                                                                                                                                                                                                 |
| - [PrivateKey](#SequenceSender_PrivateKey )                                                             | No      | object           | No         | -          | PrivateKey defines all the key store files that are going<br />to be read in order to provide the private keys to sign the L1 txs                                                                                                                                                                                                                                                                                             |
| - [ForkUpgradeBatchNumber](#SequenceSender_ForkUpgradeBatchNumber )                                     | No      | integer          | No         | -          | Batch number where there is a forkid change (fork upgrade)                                                                                                                                                                                                                                                                                                                                                                    |
| - [GasOffset](#SequenceSender_GasOffset )                                                               | No      | integer          | No         | -          | GasOffset is the amount of gas to be added to the gas estimation in order<br />to provide an amount that is higher than the estimated one. This is used<br />to avoid the TX getting reverted in case something has changed in the network<br />state after the estimation which can cause the TX to require more gas to be<br />executed.<br /><br />ex:<br />gas estimation: 1000<br />gas offset: 100<br />final gas: 1100 |
| - [MaxBatchesForL1](#SequenceSender_MaxBatchesForL1 )                                                   | No      | integer          | No         | -          | MaxBatchesForL1 is the maximum amount of batches to be sequenced in a single L1 tx                                                                                                                                                                                                                                                                                                                                            |

### <a name="SequenceSender_WaitPeriodSendSequence"></a>11.1. `SequenceSender.WaitPeriodSendSequence`

**Title:** Duration

**Type:** : `string`

**Default:** `"5s"`

**Description:** WaitPeriodSendSequence is the time the sequencer waits until
trying to send a sequence to L1

**Examples:** 

```json
"1m"
```

```json
"300ms"
```

**Example setting the default value** ("5s"):
```
[SequenceSender]
WaitPeriodSendSequence="5s"
```

### <a name="SequenceSender_LastBatchVirtualizationTimeMaxWaitPeriod"></a>11.2. `SequenceSender.LastBatchVirtualizationTimeMaxWaitPeriod`

**Title:** Duration

**Type:** : `string`

**Default:** `"5s"`

**Description:** LastBatchVirtualizationTimeMaxWaitPeriod is time since sequences should be sent

**Examples:** 

```json
"1m"
```

```json
"300ms"
```

**Example setting the default value** ("5s"):
```
[SequenceSender]
LastBatchVirtualizationTimeMaxWaitPeriod="5s"
```

### <a name="SequenceSender_MaxTxSizeForL1"></a>11.3. `SequenceSender.MaxTxSizeForL1`

**Type:** : `integer`

**Default:** `131072`

**Description:** MaxTxSizeForL1 is the maximum size a single transaction can have. This field has
non-trivial consequences: larger transactions than 128KB are significantly harder and
more expensive to propagate; larger transactions also take more resources
to validate whether they fit into the pool or not.

**Example setting the default value** (131072):
```
[SequenceSender]
MaxTxSizeForL1=131072
```

### <a name="SequenceSender_SenderAddress"></a>11.4. `SequenceSender.SenderAddress`

**Type:** : `array of integer`
**Description:** SenderAddress defines which private key the eth tx manager needs to use
to sign the L1 txs

### <a name="SequenceSender_L2Coinbase"></a>11.5. `SequenceSender.L2Coinbase`

**Type:** : `array of integer`

**Default:** `"0xf39fd6e51aad88f6f4ce6ab8827279cfffb92266"`

**Description:** L2Coinbase defines which address is going to receive the fees

**Example setting the default value** ("0xf39fd6e51aad88f6f4ce6ab8827279cfffb92266"):
```
[SequenceSender]
L2Coinbase="0xf39fd6e51aad88f6f4ce6ab8827279cfffb92266"
```

### <a name="SequenceSender_PrivateKey"></a>11.6. `[SequenceSender.PrivateKey]`

**Type:** : `object`
**Description:** PrivateKey defines all the key store files that are going
to be read in order to provide the private keys to sign the L1 txs

| Property                                           | Pattern | Type   | Deprecated | Definition | Title/Description                                      |
| -------------------------------------------------- | ------- | ------ | ---------- | ---------- | ------------------------------------------------------ |
| - [Path](#SequenceSender_PrivateKey_Path )         | No      | string | No         | -          | Path is the file path for the key store file           |
| - [Password](#SequenceSender_PrivateKey_Password ) | No      | string | No         | -          | Password is the password to decrypt the key store file |

#### <a name="SequenceSender_PrivateKey_Path"></a>11.6.1. `SequenceSender.PrivateKey.Path`

**Type:** : `string`

**Default:** `"/pk/sequencer.keystore"`

**Description:** Path is the file path for the key store file

**Example setting the default value** ("/pk/sequencer.keystore"):
```
[SequenceSender.PrivateKey]
Path="/pk/sequencer.keystore"
```

#### <a name="SequenceSender_PrivateKey_Password"></a>11.6.2. `SequenceSender.PrivateKey.Password`

**Type:** : `string`

**Default:** `"testonly"`

**Description:** Password is the password to decrypt the key store file

**Example setting the default value** ("testonly"):
```
[SequenceSender.PrivateKey]
Password="testonly"
```

### <a name="SequenceSender_ForkUpgradeBatchNumber"></a>11.7. `SequenceSender.ForkUpgradeBatchNumber`

**Type:** : `integer`

**Default:** `0`

**Description:** Batch number where there is a forkid change (fork upgrade)

**Example setting the default value** (0):
```
[SequenceSender]
ForkUpgradeBatchNumber=0
```

### <a name="SequenceSender_GasOffset"></a>11.8. `SequenceSender.GasOffset`

**Type:** : `integer`

**Default:** `80000`

**Description:** GasOffset is the amount of gas to be added to the gas estimation in order
to provide an amount that is higher than the estimated one. This is used
to avoid the TX getting reverted in case something has changed in the network
state after the estimation which can cause the TX to require more gas to be
executed.

ex:
gas estimation: 1000
gas offset: 100
final gas: 1100

**Example setting the default value** (80000):
```
[SequenceSender]
GasOffset=80000
```

### <a name="SequenceSender_MaxBatchesForL1"></a>11.9. `SequenceSender.MaxBatchesForL1`

**Type:** : `integer`

**Default:** `300`

**Description:** MaxBatchesForL1 is the maximum amount of batches to be sequenced in a single L1 tx

**Example setting the default value** (300):
```
[SequenceSender]
MaxBatchesForL1=300
```

## <a name="Aggregator"></a>12. `[Aggregator]`

**Type:** : `object`
**Description:** Configuration of the aggregator service

| Property                                                                                            | Pattern | Type    | Deprecated | Definition | Title/Description                                                                                                                                                                                                                                                                                                                                                                                                             |
| --------------------------------------------------------------------------------------------------- | ------- | ------- | ---------- | ---------- | ----------------------------------------------------------------------------------------------------------------------------------------------------------------------------------------------------------------------------------------------------------------------------------------------------------------------------------------------------------------------------------------------------------------------------- |
| - [Host](#Aggregator_Host )                                                                         | No      | string  | No         | -          | Host for the grpc server                                                                                                                                                                                                                                                                                                                                                                                                      |
| - [Port](#Aggregator_Port )                                                                         | No      | integer | No         | -          | Port for the grpc server                                                                                                                                                                                                                                                                                                                                                                                                      |
| - [RetryTime](#Aggregator_RetryTime )                                                               | No      | string  | No         | -          | Duration                                                                                                                                                                                                                                                                                                                                                                                                                      |
| - [VerifyProofInterval](#Aggregator_VerifyProofInterval )                                           | No      | string  | No         | -          | Duration                                                                                                                                                                                                                                                                                                                                                                                                                      |
| - [ProofStatePollingInterval](#Aggregator_ProofStatePollingInterval )                               | No      | string  | No         | -          | Duration                                                                                                                                                                                                                                                                                                                                                                                                                      |
| - [TxProfitabilityCheckerType](#Aggregator_TxProfitabilityCheckerType )                             | No      | string  | No         | -          | TxProfitabilityCheckerType type for checking is it profitable for aggregator to validate batch<br />possible values: base/acceptall                                                                                                                                                                                                                                                                                           |
| - [TxProfitabilityMinReward](#Aggregator_TxProfitabilityMinReward )                                 | No      | object  | No         | -          | TxProfitabilityMinReward min reward for base tx profitability checker when aggregator will validate batch<br />this parameter is used for the base tx profitability checker                                                                                                                                                                                                                                                   |
| - [IntervalAfterWhichBatchConsolidateAnyway](#Aggregator_IntervalAfterWhichBatchConsolidateAnyway ) | No      | string  | No         | -          | Duration                                                                                                                                                                                                                                                                                                                                                                                                                      |
| - [ChainID](#Aggregator_ChainID )                                                                   | No      | integer | No         | -          | ChainID is the L2 ChainID provided by the Network Config                                                                                                                                                                                                                                                                                                                                                                      |
| - [ForkId](#Aggregator_ForkId )                                                                     | No      | integer | No         | -          | ForkID is the L2 ForkID provided by the Network Config                                                                                                                                                                                                                                                                                                                                                                        |
| - [SenderAddress](#Aggregator_SenderAddress )                                                       | No      | string  | No         | -          | SenderAddress defines which private key the eth tx manager needs to use<br />to sign the L1 txs                                                                                                                                                                                                                                                                                                                               |
| - [CleanupLockedProofsInterval](#Aggregator_CleanupLockedProofsInterval )                           | No      | string  | No         | -          | Duration                                                                                                                                                                                                                                                                                                                                                                                                                      |
| - [GeneratingProofCleanupThreshold](#Aggregator_GeneratingProofCleanupThreshold )                   | No      | string  | No         | -          | GeneratingProofCleanupThreshold represents the time interval after<br />which a proof in generating state is considered to be stuck and<br />allowed to be cleared.                                                                                                                                                                                                                                                           |
| - [GasOffset](#Aggregator_GasOffset )                                                               | No      | integer | No         | -          | GasOffset is the amount of gas to be added to the gas estimation in order<br />to provide an amount that is higher than the estimated one. This is used<br />to avoid the TX getting reverted in case something has changed in the network<br />state after the estimation which can cause the TX to require more gas to be<br />executed.<br /><br />ex:<br />gas estimation: 1000<br />gas offset: 100<br />final gas: 1100 |

### <a name="Aggregator_Host"></a>12.1. `Aggregator.Host`

**Type:** : `string`

**Default:** `"0.0.0.0"`

**Description:** Host for the grpc server

**Example setting the default value** ("0.0.0.0"):
```
[Aggregator]
Host="0.0.0.0"
```

### <a name="Aggregator_Port"></a>12.2. `Aggregator.Port`

**Type:** : `integer`

**Default:** `50081`

**Description:** Port for the grpc server

**Example setting the default value** (50081):
```
[Aggregator]
Port=50081
```

### <a name="Aggregator_RetryTime"></a>12.3. `Aggregator.RetryTime`

**Title:** Duration

**Type:** : `string`

**Default:** `"5s"`

**Description:** RetryTime is the time the aggregator main loop sleeps if there are no proofs to aggregate
or batches to generate proofs. It is also used in the isSynced loop

**Examples:** 

```json
"1m"
```

```json
"300ms"
```

**Example setting the default value** ("5s"):
```
[Aggregator]
RetryTime="5s"
```

### <a name="Aggregator_VerifyProofInterval"></a>12.4. `Aggregator.VerifyProofInterval`

**Title:** Duration

**Type:** : `string`

**Default:** `"1m30s"`

**Description:** VerifyProofInterval is the interval of time to verify/send an proof in L1

**Examples:** 

```json
"1m"
```

```json
"300ms"
```

**Example setting the default value** ("1m30s"):
```
[Aggregator]
VerifyProofInterval="1m30s"
```

### <a name="Aggregator_ProofStatePollingInterval"></a>12.5. `Aggregator.ProofStatePollingInterval`

**Title:** Duration

**Type:** : `string`

**Default:** `"5s"`

**Description:** ProofStatePollingInterval is the interval time to polling the prover about the generation state of a proof

**Examples:** 

```json
"1m"
```

```json
"300ms"
```

**Example setting the default value** ("5s"):
```
[Aggregator]
ProofStatePollingInterval="5s"
```

### <a name="Aggregator_TxProfitabilityCheckerType"></a>12.6. `Aggregator.TxProfitabilityCheckerType`

**Type:** : `string`

**Default:** `"acceptall"`

**Description:** TxProfitabilityCheckerType type for checking is it profitable for aggregator to validate batch
possible values: base/acceptall

**Example setting the default value** ("acceptall"):
```
[Aggregator]
TxProfitabilityCheckerType="acceptall"
```

### <a name="Aggregator_TxProfitabilityMinReward"></a>12.7. `[Aggregator.TxProfitabilityMinReward]`

**Type:** : `object`
**Description:** TxProfitabilityMinReward min reward for base tx profitability checker when aggregator will validate batch
this parameter is used for the base tx profitability checker

### <a name="Aggregator_IntervalAfterWhichBatchConsolidateAnyway"></a>12.8. `Aggregator.IntervalAfterWhichBatchConsolidateAnyway`

**Title:** Duration

**Type:** : `string`

**Default:** `"0s"`

**Description:** IntervalAfterWhichBatchConsolidateAnyway this is interval for the main sequencer, that will check if there is no transactions

**Examples:** 

```json
"1m"
```

```json
"300ms"
```

**Example setting the default value** ("0s"):
```
[Aggregator]
IntervalAfterWhichBatchConsolidateAnyway="0s"
```

### <a name="Aggregator_ChainID"></a>12.9. `Aggregator.ChainID`

**Type:** : `integer`

**Default:** `0`

**Description:** ChainID is the L2 ChainID provided by the Network Config

**Example setting the default value** (0):
```
[Aggregator]
ChainID=0
```

### <a name="Aggregator_ForkId"></a>12.10. `Aggregator.ForkId`

**Type:** : `integer`

**Default:** `0`

**Description:** ForkID is the L2 ForkID provided by the Network Config

**Example setting the default value** (0):
```
[Aggregator]
ForkId=0
```

### <a name="Aggregator_SenderAddress"></a>12.11. `Aggregator.SenderAddress`

**Type:** : `string`

**Default:** `""`

**Description:** SenderAddress defines which private key the eth tx manager needs to use
to sign the L1 txs

**Example setting the default value** (""):
```
[Aggregator]
SenderAddress=""
```

### <a name="Aggregator_CleanupLockedProofsInterval"></a>12.12. `Aggregator.CleanupLockedProofsInterval`

**Title:** Duration

**Type:** : `string`

**Default:** `"2m0s"`

**Description:** CleanupLockedProofsInterval is the interval of time to clean up locked proofs.

**Examples:** 

```json
"1m"
```

```json
"300ms"
```

**Example setting the default value** ("2m0s"):
```
[Aggregator]
CleanupLockedProofsInterval="2m0s"
```

### <a name="Aggregator_GeneratingProofCleanupThreshold"></a>12.13. `Aggregator.GeneratingProofCleanupThreshold`

**Type:** : `string`

**Default:** `"10m"`

**Description:** GeneratingProofCleanupThreshold represents the time interval after
which a proof in generating state is considered to be stuck and
allowed to be cleared.

**Example setting the default value** ("10m"):
```
[Aggregator]
GeneratingProofCleanupThreshold="10m"
```

### <a name="Aggregator_GasOffset"></a>12.14. `Aggregator.GasOffset`

**Type:** : `integer`

**Default:** `0`

**Description:** GasOffset is the amount of gas to be added to the gas estimation in order
to provide an amount that is higher than the estimated one. This is used
to avoid the TX getting reverted in case something has changed in the network
state after the estimation which can cause the TX to require more gas to be
executed.

ex:
gas estimation: 1000
gas offset: 100
final gas: 1100

**Example setting the default value** (0):
```
[Aggregator]
GasOffset=0
```

## <a name="NetworkConfig"></a>13. `[NetworkConfig]`

**Type:** : `object`
**Description:** Configuration of the genesis of the network. This is used to known the initial state of the network

| Property                               | Pattern | Type   | Deprecated | Definition | Title/Description                                      |
| -------------------------------------- | ------- | ------ | ---------- | ---------- | ------------------------------------------------------ |
| - [l1Config](#NetworkConfig_l1Config ) | No      | object | No         | -          | L1: Configuration related to L1                        |
| - [Genesis](#NetworkConfig_Genesis )   | No      | object | No         | -          | L1: Genesis of the rollup, first block number and root |

### <a name="NetworkConfig_l1Config"></a>13.1. `[NetworkConfig.l1Config]`

**Type:** : `object`
**Description:** L1: Configuration related to L1

<<<<<<< HEAD
| Property                                                                                          | Pattern | Type             | Deprecated | Definition | Title/Description                                   |
| ------------------------------------------------------------------------------------------------- | ------- | ---------------- | ---------- | ---------- | --------------------------------------------------- |
| - [chainId](#NetworkConfig_l1Config_chainId )                                                     | No      | integer          | No         | -          | Chain ID of the L1 network                          |
| - [polygonZkEVMAddress](#NetworkConfig_l1Config_polygonZkEVMAddress )                             | No      | array of integer | No         | -          | Address of the L1 contract                          |
| - [maticTokenAddress](#NetworkConfig_l1Config_maticTokenAddress )                                 | No      | array of integer | No         | -          | Address of the L1 Matic token Contract              |
| - [polygonZkEVMGlobalExitRootAddress](#NetworkConfig_l1Config_polygonZkEVMGlobalExitRootAddress ) | No      | array of integer | No         | -          | Address of the L1 GlobalExitRootManager contract    |
| - [cdkDataCommitteeContract](#NetworkConfig_l1Config_cdkDataCommitteeContract )                   | No      | array of integer | No         | -          | Address of the data availability committee contract |
=======
| Property                                                                                          | Pattern | Type             | Deprecated | Definition | Title/Description                                                          |
| ------------------------------------------------------------------------------------------------- | ------- | ---------------- | ---------- | ---------- | -------------------------------------------------------------------------- |
| - [chainId](#NetworkConfig_l1Config_chainId )                                                     | No      | integer          | No         | -          | Chain ID of the L1 network                                                 |
| - [polygonZkEVMAddress](#NetworkConfig_l1Config_polygonZkEVMAddress )                             | No      | array of integer | No         | -          | ZkEVMAddr Address of the L1 contract polygonZkEVMAddress                   |
| - [polygonRollupManagerAddress](#NetworkConfig_l1Config_polygonRollupManagerAddress )             | No      | array of integer | No         | -          | RollupManagerAddr Address of the L1 contract                               |
| - [polTokenAddress](#NetworkConfig_l1Config_polTokenAddress )                                     | No      | array of integer | No         | -          | PolAddr Address of the L1 Pol token Contract                               |
| - [polygonZkEVMGlobalExitRootAddress](#NetworkConfig_l1Config_polygonZkEVMGlobalExitRootAddress ) | No      | array of integer | No         | -          | GlobalExitRootManagerAddr Address of the L1 GlobalExitRootManager contract |
>>>>>>> 5ee8bdad

#### <a name="NetworkConfig_l1Config_chainId"></a>13.1.1. `NetworkConfig.l1Config.chainId`

**Type:** : `integer`

**Default:** `0`

**Description:** Chain ID of the L1 network

**Example setting the default value** (0):
```
[NetworkConfig.l1Config]
chainId=0
```

#### <a name="NetworkConfig_l1Config_polygonZkEVMAddress"></a>13.1.2. `NetworkConfig.l1Config.polygonZkEVMAddress`

**Type:** : `array of integer`
**Description:** ZkEVMAddr Address of the L1 contract polygonZkEVMAddress

#### <a name="NetworkConfig_l1Config_polygonRollupManagerAddress"></a>13.1.3. `NetworkConfig.l1Config.polygonRollupManagerAddress`

**Type:** : `array of integer`
**Description:** RollupManagerAddr Address of the L1 contract

#### <a name="NetworkConfig_l1Config_polTokenAddress"></a>13.1.4. `NetworkConfig.l1Config.polTokenAddress`

**Type:** : `array of integer`
**Description:** PolAddr Address of the L1 Pol token Contract

<<<<<<< HEAD
#### <a name="NetworkConfig_l1Config_cdkDataCommitteeContract"></a>13.1.5. `NetworkConfig.l1Config.cdkDataCommitteeContract`

**Type:** : `array of integer`
**Description:** Address of the data availability committee contract

### <a name="NetworkConfig_L2GlobalExitRootManagerAddr"></a>13.2. `NetworkConfig.L2GlobalExitRootManagerAddr`
=======
#### <a name="NetworkConfig_l1Config_polygonZkEVMGlobalExitRootAddress"></a>13.1.5. `NetworkConfig.l1Config.polygonZkEVMGlobalExitRootAddress`
>>>>>>> 5ee8bdad

**Type:** : `array of integer`
**Description:** GlobalExitRootManagerAddr Address of the L1 GlobalExitRootManager contract

### <a name="NetworkConfig_Genesis"></a>13.2. `[NetworkConfig.Genesis]`

**Type:** : `object`
**Description:** L1: Genesis of the rollup, first block number and root

| Property                                             | Pattern | Type             | Deprecated | Definition | Title/Description                                                             |
| ---------------------------------------------------- | ------- | ---------------- | ---------- | ---------- | ----------------------------------------------------------------------------- |
| - [BlockNumber](#NetworkConfig_Genesis_BlockNumber ) | No      | integer          | No         | -          | BlockNumber is the block number where the polygonZKEVM smc was deployed on L1 |
| - [Root](#NetworkConfig_Genesis_Root )               | No      | array of integer | No         | -          | Root hash of the genesis block                                                |
| - [Actions](#NetworkConfig_Genesis_Actions )         | No      | array of object  | No         | -          | Actions is the data to populate into the state trie                           |

#### <a name="NetworkConfig_Genesis_BlockNumber"></a>13.2.1. `NetworkConfig.Genesis.BlockNumber`

**Type:** : `integer`

**Default:** `0`

**Description:** BlockNumber is the block number where the polygonZKEVM smc was deployed on L1

**Example setting the default value** (0):
```
[NetworkConfig.Genesis]
BlockNumber=0
```

#### <a name="NetworkConfig_Genesis_Root"></a>13.2.2. `NetworkConfig.Genesis.Root`

**Type:** : `array of integer`
**Description:** Root hash of the genesis block

#### <a name="NetworkConfig_Genesis_Actions"></a>13.2.3. `NetworkConfig.Genesis.Actions`

**Type:** : `array of object`
**Description:** Actions is the data to populate into the state trie

|                      | Array restrictions |
| -------------------- | ------------------ |
| **Min items**        | N/A                |
| **Max items**        | N/A                |
| **Items unicity**    | False              |
| **Additional items** | False              |
| **Tuple validation** | See below          |

| Each item of this array must be                       | Description                                                               |
| ----------------------------------------------------- | ------------------------------------------------------------------------- |
| [Actions items](#NetworkConfig_Genesis_Actions_items) | GenesisAction represents one of the values set on the SMT during genesis. |

##### <a name="autogenerated_heading_3"></a>13.2.3.1. [NetworkConfig.Genesis.Actions.Actions items]

**Type:** : `object`
**Description:** GenesisAction represents one of the values set on the SMT during genesis.

| Property                                                                   | Pattern | Type    | Deprecated | Definition | Title/Description |
| -------------------------------------------------------------------------- | ------- | ------- | ---------- | ---------- | ----------------- |
| - [address](#NetworkConfig_Genesis_Actions_items_address )                 | No      | string  | No         | -          | -                 |
| - [type](#NetworkConfig_Genesis_Actions_items_type )                       | No      | integer | No         | -          | -                 |
| - [storagePosition](#NetworkConfig_Genesis_Actions_items_storagePosition ) | No      | string  | No         | -          | -                 |
| - [bytecode](#NetworkConfig_Genesis_Actions_items_bytecode )               | No      | string  | No         | -          | -                 |
| - [key](#NetworkConfig_Genesis_Actions_items_key )                         | No      | string  | No         | -          | -                 |
| - [value](#NetworkConfig_Genesis_Actions_items_value )                     | No      | string  | No         | -          | -                 |
| - [root](#NetworkConfig_Genesis_Actions_items_root )                       | No      | string  | No         | -          | -                 |

##### <a name="NetworkConfig_Genesis_Actions_items_address"></a>13.2.3.1.1. `NetworkConfig.Genesis.Actions.Actions items.address`

**Type:** : `string`

##### <a name="NetworkConfig_Genesis_Actions_items_type"></a>13.2.3.1.2. `NetworkConfig.Genesis.Actions.Actions items.type`

**Type:** : `integer`

##### <a name="NetworkConfig_Genesis_Actions_items_storagePosition"></a>13.2.3.1.3. `NetworkConfig.Genesis.Actions.Actions items.storagePosition`

**Type:** : `string`

##### <a name="NetworkConfig_Genesis_Actions_items_bytecode"></a>13.2.3.1.4. `NetworkConfig.Genesis.Actions.Actions items.bytecode`

**Type:** : `string`

##### <a name="NetworkConfig_Genesis_Actions_items_key"></a>13.2.3.1.5. `NetworkConfig.Genesis.Actions.Actions items.key`

**Type:** : `string`

##### <a name="NetworkConfig_Genesis_Actions_items_value"></a>13.2.3.1.6. `NetworkConfig.Genesis.Actions.Actions items.value`

**Type:** : `string`

##### <a name="NetworkConfig_Genesis_Actions_items_root"></a>13.2.3.1.7. `NetworkConfig.Genesis.Actions.Actions items.root`

**Type:** : `string`

## <a name="L2GasPriceSuggester"></a>14. `[L2GasPriceSuggester]`

**Type:** : `object`
**Description:** Configuration of the gas price suggester service

| Property                                                                       | Pattern | Type    | Deprecated | Definition | Title/Description                                                                                                                        |
| ------------------------------------------------------------------------------ | ------- | ------- | ---------- | ---------- | ---------------------------------------------------------------------------------------------------------------------------------------- |
| - [Type](#L2GasPriceSuggester_Type )                                           | No      | string  | No         | -          | -                                                                                                                                        |
| - [DefaultGasPriceWei](#L2GasPriceSuggester_DefaultGasPriceWei )               | No      | integer | No         | -          | DefaultGasPriceWei is used to set the gas price to be used by the default gas pricer or as minimim gas price by the follower gas pricer. |
| - [MaxGasPriceWei](#L2GasPriceSuggester_MaxGasPriceWei )                       | No      | integer | No         | -          | MaxGasPriceWei is used to limit the gas price returned by the follower gas pricer to a maximum value. It is ignored if 0.                |
| - [MaxPrice](#L2GasPriceSuggester_MaxPrice )                                   | No      | object  | No         | -          | -                                                                                                                                        |
| - [IgnorePrice](#L2GasPriceSuggester_IgnorePrice )                             | No      | object  | No         | -          | -                                                                                                                                        |
| - [CheckBlocks](#L2GasPriceSuggester_CheckBlocks )                             | No      | integer | No         | -          | -                                                                                                                                        |
| - [Percentile](#L2GasPriceSuggester_Percentile )                               | No      | integer | No         | -          | -                                                                                                                                        |
| - [UpdatePeriod](#L2GasPriceSuggester_UpdatePeriod )                           | No      | string  | No         | -          | Duration                                                                                                                                 |
| - [CleanHistoryPeriod](#L2GasPriceSuggester_CleanHistoryPeriod )               | No      | string  | No         | -          | Duration                                                                                                                                 |
| - [CleanHistoryTimeRetention](#L2GasPriceSuggester_CleanHistoryTimeRetention ) | No      | string  | No         | -          | Duration                                                                                                                                 |
| - [Factor](#L2GasPriceSuggester_Factor )                                       | No      | number  | No         | -          | -                                                                                                                                        |

### <a name="L2GasPriceSuggester_Type"></a>14.1. `L2GasPriceSuggester.Type`

**Type:** : `string`

**Default:** `"follower"`

**Example setting the default value** ("follower"):
```
[L2GasPriceSuggester]
Type="follower"
```

### <a name="L2GasPriceSuggester_DefaultGasPriceWei"></a>14.2. `L2GasPriceSuggester.DefaultGasPriceWei`

**Type:** : `integer`

**Default:** `2000000000`

**Description:** DefaultGasPriceWei is used to set the gas price to be used by the default gas pricer or as minimim gas price by the follower gas pricer.

**Example setting the default value** (2000000000):
```
[L2GasPriceSuggester]
DefaultGasPriceWei=2000000000
```

### <a name="L2GasPriceSuggester_MaxGasPriceWei"></a>14.3. `L2GasPriceSuggester.MaxGasPriceWei`

**Type:** : `integer`

**Default:** `0`

**Description:** MaxGasPriceWei is used to limit the gas price returned by the follower gas pricer to a maximum value. It is ignored if 0.

**Example setting the default value** (0):
```
[L2GasPriceSuggester]
MaxGasPriceWei=0
```

### <a name="L2GasPriceSuggester_MaxPrice"></a>14.4. `[L2GasPriceSuggester.MaxPrice]`

**Type:** : `object`

### <a name="L2GasPriceSuggester_IgnorePrice"></a>14.5. `[L2GasPriceSuggester.IgnorePrice]`

**Type:** : `object`

### <a name="L2GasPriceSuggester_CheckBlocks"></a>14.6. `L2GasPriceSuggester.CheckBlocks`

**Type:** : `integer`

**Default:** `0`

**Example setting the default value** (0):
```
[L2GasPriceSuggester]
CheckBlocks=0
```

### <a name="L2GasPriceSuggester_Percentile"></a>14.7. `L2GasPriceSuggester.Percentile`

**Type:** : `integer`

**Default:** `0`

**Example setting the default value** (0):
```
[L2GasPriceSuggester]
Percentile=0
```

### <a name="L2GasPriceSuggester_UpdatePeriod"></a>14.8. `L2GasPriceSuggester.UpdatePeriod`

**Title:** Duration

**Type:** : `string`

**Default:** `"10s"`

**Examples:** 

```json
"1m"
```

```json
"300ms"
```

**Example setting the default value** ("10s"):
```
[L2GasPriceSuggester]
UpdatePeriod="10s"
```

### <a name="L2GasPriceSuggester_CleanHistoryPeriod"></a>14.9. `L2GasPriceSuggester.CleanHistoryPeriod`

**Title:** Duration

**Type:** : `string`

**Default:** `"1h0m0s"`

**Examples:** 

```json
"1m"
```

```json
"300ms"
```

**Example setting the default value** ("1h0m0s"):
```
[L2GasPriceSuggester]
CleanHistoryPeriod="1h0m0s"
```

### <a name="L2GasPriceSuggester_CleanHistoryTimeRetention"></a>14.10. `L2GasPriceSuggester.CleanHistoryTimeRetention`

**Title:** Duration

**Type:** : `string`

**Default:** `"5m0s"`

**Examples:** 

```json
"1m"
```

```json
"300ms"
```

**Example setting the default value** ("5m0s"):
```
[L2GasPriceSuggester]
CleanHistoryTimeRetention="5m0s"
```

### <a name="L2GasPriceSuggester_Factor"></a>14.11. `L2GasPriceSuggester.Factor`

**Type:** : `number`

**Default:** `0.15`

**Example setting the default value** (0.15):
```
[L2GasPriceSuggester]
Factor=0.15
```

## <a name="Executor"></a>15. `[Executor]`

**Type:** : `object`
**Description:** Configuration of the executor service

| Property                                                                  | Pattern | Type    | Deprecated | Definition | Title/Description                                                                                                       |
| ------------------------------------------------------------------------- | ------- | ------- | ---------- | ---------- | ----------------------------------------------------------------------------------------------------------------------- |
| - [URI](#Executor_URI )                                                   | No      | string  | No         | -          | -                                                                                                                       |
| - [MaxResourceExhaustedAttempts](#Executor_MaxResourceExhaustedAttempts ) | No      | integer | No         | -          | MaxResourceExhaustedAttempts is the max number of attempts to make a transaction succeed because of resource exhaustion |
| - [WaitOnResourceExhaustion](#Executor_WaitOnResourceExhaustion )         | No      | string  | No         | -          | Duration                                                                                                                |
| - [MaxGRPCMessageSize](#Executor_MaxGRPCMessageSize )                     | No      | integer | No         | -          | -                                                                                                                       |

### <a name="Executor_URI"></a>15.1. `Executor.URI`

**Type:** : `string`

**Default:** `"zkevm-prover:50071"`

**Example setting the default value** ("zkevm-prover:50071"):
```
[Executor]
URI="zkevm-prover:50071"
```

### <a name="Executor_MaxResourceExhaustedAttempts"></a>15.2. `Executor.MaxResourceExhaustedAttempts`

**Type:** : `integer`

**Default:** `3`

**Description:** MaxResourceExhaustedAttempts is the max number of attempts to make a transaction succeed because of resource exhaustion

**Example setting the default value** (3):
```
[Executor]
MaxResourceExhaustedAttempts=3
```

### <a name="Executor_WaitOnResourceExhaustion"></a>15.3. `Executor.WaitOnResourceExhaustion`

**Title:** Duration

**Type:** : `string`

**Default:** `"1s"`

**Description:** WaitOnResourceExhaustion is the time to wait before retrying a transaction because of resource exhaustion

**Examples:** 

```json
"1m"
```

```json
"300ms"
```

**Example setting the default value** ("1s"):
```
[Executor]
WaitOnResourceExhaustion="1s"
```

### <a name="Executor_MaxGRPCMessageSize"></a>15.4. `Executor.MaxGRPCMessageSize`

**Type:** : `integer`

**Default:** `100000000`

**Example setting the default value** (100000000):
```
[Executor]
MaxGRPCMessageSize=100000000
```

## <a name="MTClient"></a>16. `[MTClient]`

**Type:** : `object`
**Description:** Configuration of the merkle tree client service. Not use in the node, only for testing

| Property                | Pattern | Type   | Deprecated | Definition | Title/Description      |
| ----------------------- | ------- | ------ | ---------- | ---------- | ---------------------- |
| - [URI](#MTClient_URI ) | No      | string | No         | -          | URI is the server URI. |

### <a name="MTClient_URI"></a>16.1. `MTClient.URI`

**Type:** : `string`

**Default:** `"zkevm-prover:50061"`

**Description:** URI is the server URI.

**Example setting the default value** ("zkevm-prover:50061"):
```
[MTClient]
URI="zkevm-prover:50061"
```

## <a name="Metrics"></a>17. `[Metrics]`

**Type:** : `object`
**Description:** Configuration of the metrics service, basically is where is going to publish the metrics

| Property                                         | Pattern | Type    | Deprecated | Definition | Title/Description                                                   |
| ------------------------------------------------ | ------- | ------- | ---------- | ---------- | ------------------------------------------------------------------- |
| - [Host](#Metrics_Host )                         | No      | string  | No         | -          | Host is the address to bind the metrics server                      |
| - [Port](#Metrics_Port )                         | No      | integer | No         | -          | Port is the port to bind the metrics server                         |
| - [Enabled](#Metrics_Enabled )                   | No      | boolean | No         | -          | Enabled is the flag to enable/disable the metrics server            |
| - [ProfilingHost](#Metrics_ProfilingHost )       | No      | string  | No         | -          | ProfilingHost is the address to bind the profiling server           |
| - [ProfilingPort](#Metrics_ProfilingPort )       | No      | integer | No         | -          | ProfilingPort is the port to bind the profiling server              |
| - [ProfilingEnabled](#Metrics_ProfilingEnabled ) | No      | boolean | No         | -          | ProfilingEnabled is the flag to enable/disable the profiling server |

### <a name="Metrics_Host"></a>17.1. `Metrics.Host`

**Type:** : `string`

**Default:** `"0.0.0.0"`

**Description:** Host is the address to bind the metrics server

**Example setting the default value** ("0.0.0.0"):
```
[Metrics]
Host="0.0.0.0"
```

### <a name="Metrics_Port"></a>17.2. `Metrics.Port`

**Type:** : `integer`

**Default:** `9091`

**Description:** Port is the port to bind the metrics server

**Example setting the default value** (9091):
```
[Metrics]
Port=9091
```

### <a name="Metrics_Enabled"></a>17.3. `Metrics.Enabled`

**Type:** : `boolean`

**Default:** `false`

**Description:** Enabled is the flag to enable/disable the metrics server

**Example setting the default value** (false):
```
[Metrics]
Enabled=false
```

### <a name="Metrics_ProfilingHost"></a>17.4. `Metrics.ProfilingHost`

**Type:** : `string`

**Default:** `""`

**Description:** ProfilingHost is the address to bind the profiling server

**Example setting the default value** (""):
```
[Metrics]
ProfilingHost=""
```

### <a name="Metrics_ProfilingPort"></a>17.5. `Metrics.ProfilingPort`

**Type:** : `integer`

**Default:** `0`

**Description:** ProfilingPort is the port to bind the profiling server

**Example setting the default value** (0):
```
[Metrics]
ProfilingPort=0
```

### <a name="Metrics_ProfilingEnabled"></a>17.6. `Metrics.ProfilingEnabled`

**Type:** : `boolean`

**Default:** `false`

**Description:** ProfilingEnabled is the flag to enable/disable the profiling server

**Example setting the default value** (false):
```
[Metrics]
ProfilingEnabled=false
```

## <a name="EventLog"></a>18. `[EventLog]`

**Type:** : `object`
**Description:** Configuration of the event database connection

| Property              | Pattern | Type   | Deprecated | Definition | Title/Description                |
| --------------------- | ------- | ------ | ---------- | ---------- | -------------------------------- |
| - [DB](#EventLog_DB ) | No      | object | No         | -          | DB is the database configuration |

### <a name="EventLog_DB"></a>18.1. `[EventLog.DB]`

**Type:** : `object`
**Description:** DB is the database configuration

| Property                               | Pattern | Type    | Deprecated | Definition | Title/Description                                          |
| -------------------------------------- | ------- | ------- | ---------- | ---------- | ---------------------------------------------------------- |
| - [Name](#EventLog_DB_Name )           | No      | string  | No         | -          | Database name                                              |
| - [User](#EventLog_DB_User )           | No      | string  | No         | -          | Database User name                                         |
| - [Password](#EventLog_DB_Password )   | No      | string  | No         | -          | Database Password of the user                              |
| - [Host](#EventLog_DB_Host )           | No      | string  | No         | -          | Host address of database                                   |
| - [Port](#EventLog_DB_Port )           | No      | string  | No         | -          | Port Number of database                                    |
| - [EnableLog](#EventLog_DB_EnableLog ) | No      | boolean | No         | -          | EnableLog                                                  |
| - [MaxConns](#EventLog_DB_MaxConns )   | No      | integer | No         | -          | MaxConns is the maximum number of connections in the pool. |

#### <a name="EventLog_DB_Name"></a>18.1.1. `EventLog.DB.Name`

**Type:** : `string`

**Default:** `""`

**Description:** Database name

**Example setting the default value** (""):
```
[EventLog.DB]
Name=""
```

#### <a name="EventLog_DB_User"></a>18.1.2. `EventLog.DB.User`

**Type:** : `string`

**Default:** `""`

**Description:** Database User name

**Example setting the default value** (""):
```
[EventLog.DB]
User=""
```

#### <a name="EventLog_DB_Password"></a>18.1.3. `EventLog.DB.Password`

**Type:** : `string`

**Default:** `""`

**Description:** Database Password of the user

**Example setting the default value** (""):
```
[EventLog.DB]
Password=""
```

#### <a name="EventLog_DB_Host"></a>18.1.4. `EventLog.DB.Host`

**Type:** : `string`

**Default:** `""`

**Description:** Host address of database

**Example setting the default value** (""):
```
[EventLog.DB]
Host=""
```

#### <a name="EventLog_DB_Port"></a>18.1.5. `EventLog.DB.Port`

**Type:** : `string`

**Default:** `""`

**Description:** Port Number of database

**Example setting the default value** (""):
```
[EventLog.DB]
Port=""
```

#### <a name="EventLog_DB_EnableLog"></a>18.1.6. `EventLog.DB.EnableLog`

**Type:** : `boolean`

**Default:** `false`

**Description:** EnableLog

**Example setting the default value** (false):
```
[EventLog.DB]
EnableLog=false
```

#### <a name="EventLog_DB_MaxConns"></a>18.1.7. `EventLog.DB.MaxConns`

**Type:** : `integer`

**Default:** `0`

**Description:** MaxConns is the maximum number of connections in the pool.

**Example setting the default value** (0):
```
[EventLog.DB]
MaxConns=0
```

## <a name="HashDB"></a>19. `[HashDB]`

**Type:** : `object`
**Description:** Configuration of the hash database connection

| Property                          | Pattern | Type    | Deprecated | Definition | Title/Description                                          |
| --------------------------------- | ------- | ------- | ---------- | ---------- | ---------------------------------------------------------- |
| - [Name](#HashDB_Name )           | No      | string  | No         | -          | Database name                                              |
| - [User](#HashDB_User )           | No      | string  | No         | -          | Database User name                                         |
| - [Password](#HashDB_Password )   | No      | string  | No         | -          | Database Password of the user                              |
| - [Host](#HashDB_Host )           | No      | string  | No         | -          | Host address of database                                   |
| - [Port](#HashDB_Port )           | No      | string  | No         | -          | Port Number of database                                    |
| - [EnableLog](#HashDB_EnableLog ) | No      | boolean | No         | -          | EnableLog                                                  |
| - [MaxConns](#HashDB_MaxConns )   | No      | integer | No         | -          | MaxConns is the maximum number of connections in the pool. |

### <a name="HashDB_Name"></a>19.1. `HashDB.Name`

**Type:** : `string`

**Default:** `"prover_db"`

**Description:** Database name

**Example setting the default value** ("prover_db"):
```
[HashDB]
Name="prover_db"
```

### <a name="HashDB_User"></a>19.2. `HashDB.User`

**Type:** : `string`

**Default:** `"prover_user"`

**Description:** Database User name

**Example setting the default value** ("prover_user"):
```
[HashDB]
User="prover_user"
```

### <a name="HashDB_Password"></a>19.3. `HashDB.Password`

**Type:** : `string`

**Default:** `"prover_pass"`

**Description:** Database Password of the user

**Example setting the default value** ("prover_pass"):
```
[HashDB]
Password="prover_pass"
```

### <a name="HashDB_Host"></a>19.4. `HashDB.Host`

**Type:** : `string`

**Default:** `"zkevm-state-db"`

**Description:** Host address of database

**Example setting the default value** ("zkevm-state-db"):
```
[HashDB]
Host="zkevm-state-db"
```

### <a name="HashDB_Port"></a>19.5. `HashDB.Port`

**Type:** : `string`

**Default:** `"5432"`

**Description:** Port Number of database

**Example setting the default value** ("5432"):
```
[HashDB]
Port="5432"
```

### <a name="HashDB_EnableLog"></a>19.6. `HashDB.EnableLog`

**Type:** : `boolean`

**Default:** `false`

**Description:** EnableLog

**Example setting the default value** (false):
```
[HashDB]
EnableLog=false
```

### <a name="HashDB_MaxConns"></a>19.7. `HashDB.MaxConns`

**Type:** : `integer`

**Default:** `200`

**Description:** MaxConns is the maximum number of connections in the pool.

**Example setting the default value** (200):
```
[HashDB]
MaxConns=200
```

## <a name="State"></a>20. `[State]`

**Type:** : `object`
**Description:** State service configuration

| Property                                                               | Pattern | Type            | Deprecated | Definition | Title/Description                                                                                                                                                                     |
| ---------------------------------------------------------------------- | ------- | --------------- | ---------- | ---------- | ------------------------------------------------------------------------------------------------------------------------------------------------------------------------------------- |
| - [MaxCumulativeGasUsed](#State_MaxCumulativeGasUsed )                 | No      | integer         | No         | -          | MaxCumulativeGasUsed is the max gas allowed per batch                                                                                                                                 |
| - [ChainID](#State_ChainID )                                           | No      | integer         | No         | -          | ChainID is the L2 ChainID provided by the Network Config                                                                                                                              |
| - [ForkIDIntervals](#State_ForkIDIntervals )                           | No      | array of object | No         | -          | ForkIdIntervals is the list of fork id intervals                                                                                                                                      |
| - [MaxResourceExhaustedAttempts](#State_MaxResourceExhaustedAttempts ) | No      | integer         | No         | -          | MaxResourceExhaustedAttempts is the max number of attempts to make a transaction succeed because of resource exhaustion                                                               |
| - [WaitOnResourceExhaustion](#State_WaitOnResourceExhaustion )         | No      | string          | No         | -          | Duration                                                                                                                                                                              |
| - [ForkUpgradeBatchNumber](#State_ForkUpgradeBatchNumber )             | No      | integer         | No         | -          | Batch number from which there is a forkid change (fork upgrade)                                                                                                                       |
| - [ForkUpgradeNewForkId](#State_ForkUpgradeNewForkId )                 | No      | integer         | No         | -          | New fork id to be used for batches greaters than ForkUpgradeBatchNumber (fork upgrade)                                                                                                |
| - [DB](#State_DB )                                                     | No      | object          | No         | -          | DB is the database configuration                                                                                                                                                      |
| - [Batch](#State_Batch )                                               | No      | object          | No         | -          | Configuration for the batch constraints                                                                                                                                               |
| - [MaxLogsCount](#State_MaxLogsCount )                                 | No      | integer         | No         | -          | MaxLogsCount is a configuration to set the max number of logs that can be returned<br />in a single call to the state, if zero it means no limit                                      |
| - [MaxLogsBlockRange](#State_MaxLogsBlockRange )                       | No      | integer         | No         | -          | MaxLogsBlockRange is a configuration to set the max range for block number when querying TXs<br />logs in a single call to the state, if zero it means no limit                       |
| - [MaxNativeBlockHashBlockRange](#State_MaxNativeBlockHashBlockRange ) | No      | integer         | No         | -          | MaxNativeBlockHashBlockRange is a configuration to set the max range for block number when querying<br />native block hashes in a single call to the state, if zero it means no limit |

### <a name="State_MaxCumulativeGasUsed"></a>20.1. `State.MaxCumulativeGasUsed`

**Type:** : `integer`

**Default:** `0`

**Description:** MaxCumulativeGasUsed is the max gas allowed per batch

**Example setting the default value** (0):
```
[State]
MaxCumulativeGasUsed=0
```

### <a name="State_ChainID"></a>20.2. `State.ChainID`

**Type:** : `integer`

**Default:** `0`

**Description:** ChainID is the L2 ChainID provided by the Network Config

**Example setting the default value** (0):
```
[State]
ChainID=0
```

### <a name="State_ForkIDIntervals"></a>20.3. `State.ForkIDIntervals`

**Type:** : `array of object`
**Description:** ForkIdIntervals is the list of fork id intervals

|                      | Array restrictions |
| -------------------- | ------------------ |
| **Min items**        | N/A                |
| **Max items**        | N/A                |
| **Items unicity**    | False              |
| **Additional items** | False              |
| **Tuple validation** | See below          |

| Each item of this array must be                       | Description                          |
| ----------------------------------------------------- | ------------------------------------ |
| [ForkIDIntervals items](#State_ForkIDIntervals_items) | ForkIDInterval is a fork id interval |

#### <a name="autogenerated_heading_4"></a>20.3.1. [State.ForkIDIntervals.ForkIDIntervals items]

**Type:** : `object`
**Description:** ForkIDInterval is a fork id interval

| Property                                                           | Pattern | Type    | Deprecated | Definition | Title/Description |
| ------------------------------------------------------------------ | ------- | ------- | ---------- | ---------- | ----------------- |
| - [FromBatchNumber](#State_ForkIDIntervals_items_FromBatchNumber ) | No      | integer | No         | -          | -                 |
| - [ToBatchNumber](#State_ForkIDIntervals_items_ToBatchNumber )     | No      | integer | No         | -          | -                 |
| - [ForkId](#State_ForkIDIntervals_items_ForkId )                   | No      | integer | No         | -          | -                 |
| - [Version](#State_ForkIDIntervals_items_Version )                 | No      | string  | No         | -          | -                 |
| - [BlockNumber](#State_ForkIDIntervals_items_BlockNumber )         | No      | integer | No         | -          | -                 |

##### <a name="State_ForkIDIntervals_items_FromBatchNumber"></a>20.3.1.1. `State.ForkIDIntervals.ForkIDIntervals items.FromBatchNumber`

**Type:** : `integer`

##### <a name="State_ForkIDIntervals_items_ToBatchNumber"></a>20.3.1.2. `State.ForkIDIntervals.ForkIDIntervals items.ToBatchNumber`

**Type:** : `integer`

##### <a name="State_ForkIDIntervals_items_ForkId"></a>20.3.1.3. `State.ForkIDIntervals.ForkIDIntervals items.ForkId`

**Type:** : `integer`

##### <a name="State_ForkIDIntervals_items_Version"></a>20.3.1.4. `State.ForkIDIntervals.ForkIDIntervals items.Version`

**Type:** : `string`

##### <a name="State_ForkIDIntervals_items_BlockNumber"></a>20.3.1.5. `State.ForkIDIntervals.ForkIDIntervals items.BlockNumber`

**Type:** : `integer`

### <a name="State_MaxResourceExhaustedAttempts"></a>20.4. `State.MaxResourceExhaustedAttempts`

**Type:** : `integer`

**Default:** `0`

**Description:** MaxResourceExhaustedAttempts is the max number of attempts to make a transaction succeed because of resource exhaustion

**Example setting the default value** (0):
```
[State]
MaxResourceExhaustedAttempts=0
```

### <a name="State_WaitOnResourceExhaustion"></a>20.5. `State.WaitOnResourceExhaustion`

**Title:** Duration

**Type:** : `string`

**Default:** `"0s"`

**Description:** WaitOnResourceExhaustion is the time to wait before retrying a transaction because of resource exhaustion

**Examples:** 

```json
"1m"
```

```json
"300ms"
```

**Example setting the default value** ("0s"):
```
[State]
WaitOnResourceExhaustion="0s"
```

### <a name="State_ForkUpgradeBatchNumber"></a>20.6. `State.ForkUpgradeBatchNumber`

**Type:** : `integer`

**Default:** `0`

**Description:** Batch number from which there is a forkid change (fork upgrade)

**Example setting the default value** (0):
```
[State]
ForkUpgradeBatchNumber=0
```

### <a name="State_ForkUpgradeNewForkId"></a>20.7. `State.ForkUpgradeNewForkId`

**Type:** : `integer`

**Default:** `0`

**Description:** New fork id to be used for batches greaters than ForkUpgradeBatchNumber (fork upgrade)

**Example setting the default value** (0):
```
[State]
ForkUpgradeNewForkId=0
```

### <a name="State_DB"></a>20.8. `[State.DB]`

**Type:** : `object`
**Description:** DB is the database configuration

| Property                            | Pattern | Type    | Deprecated | Definition | Title/Description                                          |
| ----------------------------------- | ------- | ------- | ---------- | ---------- | ---------------------------------------------------------- |
| - [Name](#State_DB_Name )           | No      | string  | No         | -          | Database name                                              |
| - [User](#State_DB_User )           | No      | string  | No         | -          | Database User name                                         |
| - [Password](#State_DB_Password )   | No      | string  | No         | -          | Database Password of the user                              |
| - [Host](#State_DB_Host )           | No      | string  | No         | -          | Host address of database                                   |
| - [Port](#State_DB_Port )           | No      | string  | No         | -          | Port Number of database                                    |
| - [EnableLog](#State_DB_EnableLog ) | No      | boolean | No         | -          | EnableLog                                                  |
| - [MaxConns](#State_DB_MaxConns )   | No      | integer | No         | -          | MaxConns is the maximum number of connections in the pool. |

#### <a name="State_DB_Name"></a>20.8.1. `State.DB.Name`

**Type:** : `string`

**Default:** `"state_db"`

**Description:** Database name

**Example setting the default value** ("state_db"):
```
[State.DB]
Name="state_db"
```

#### <a name="State_DB_User"></a>20.8.2. `State.DB.User`

**Type:** : `string`

**Default:** `"state_user"`

**Description:** Database User name

**Example setting the default value** ("state_user"):
```
[State.DB]
User="state_user"
```

#### <a name="State_DB_Password"></a>20.8.3. `State.DB.Password`

**Type:** : `string`

**Default:** `"state_password"`

**Description:** Database Password of the user

**Example setting the default value** ("state_password"):
```
[State.DB]
Password="state_password"
```

#### <a name="State_DB_Host"></a>20.8.4. `State.DB.Host`

**Type:** : `string`

**Default:** `"zkevm-state-db"`

**Description:** Host address of database

**Example setting the default value** ("zkevm-state-db"):
```
[State.DB]
Host="zkevm-state-db"
```

#### <a name="State_DB_Port"></a>20.8.5. `State.DB.Port`

**Type:** : `string`

**Default:** `"5432"`

**Description:** Port Number of database

**Example setting the default value** ("5432"):
```
[State.DB]
Port="5432"
```

#### <a name="State_DB_EnableLog"></a>20.8.6. `State.DB.EnableLog`

**Type:** : `boolean`

**Default:** `false`

**Description:** EnableLog

**Example setting the default value** (false):
```
[State.DB]
EnableLog=false
```

#### <a name="State_DB_MaxConns"></a>20.8.7. `State.DB.MaxConns`

**Type:** : `integer`

**Default:** `200`

**Description:** MaxConns is the maximum number of connections in the pool.

**Example setting the default value** (200):
```
[State.DB]
MaxConns=200
```

### <a name="State_Batch"></a>20.9. `[State.Batch]`

**Type:** : `object`
**Description:** Configuration for the batch constraints

| Property                                   | Pattern | Type   | Deprecated | Definition | Title/Description |
| ------------------------------------------ | ------- | ------ | ---------- | ---------- | ----------------- |
| - [Constraints](#State_Batch_Constraints ) | No      | object | No         | -          | -                 |

#### <a name="State_Batch_Constraints"></a>20.9.1. `[State.Batch.Constraints]`

**Type:** : `object`

| Property                                                                 | Pattern | Type    | Deprecated | Definition | Title/Description |
| ------------------------------------------------------------------------ | ------- | ------- | ---------- | ---------- | ----------------- |
| - [MaxTxsPerBatch](#State_Batch_Constraints_MaxTxsPerBatch )             | No      | integer | No         | -          | -                 |
| - [MaxBatchBytesSize](#State_Batch_Constraints_MaxBatchBytesSize )       | No      | integer | No         | -          | -                 |
| - [MaxCumulativeGasUsed](#State_Batch_Constraints_MaxCumulativeGasUsed ) | No      | integer | No         | -          | -                 |
| - [MaxKeccakHashes](#State_Batch_Constraints_MaxKeccakHashes )           | No      | integer | No         | -          | -                 |
| - [MaxPoseidonHashes](#State_Batch_Constraints_MaxPoseidonHashes )       | No      | integer | No         | -          | -                 |
| - [MaxPoseidonPaddings](#State_Batch_Constraints_MaxPoseidonPaddings )   | No      | integer | No         | -          | -                 |
| - [MaxMemAligns](#State_Batch_Constraints_MaxMemAligns )                 | No      | integer | No         | -          | -                 |
| - [MaxArithmetics](#State_Batch_Constraints_MaxArithmetics )             | No      | integer | No         | -          | -                 |
| - [MaxBinaries](#State_Batch_Constraints_MaxBinaries )                   | No      | integer | No         | -          | -                 |
| - [MaxSteps](#State_Batch_Constraints_MaxSteps )                         | No      | integer | No         | -          | -                 |
| - [MaxSHA256Hashes](#State_Batch_Constraints_MaxSHA256Hashes )           | No      | integer | No         | -          | -                 |

##### <a name="State_Batch_Constraints_MaxTxsPerBatch"></a>20.9.1.1. `State.Batch.Constraints.MaxTxsPerBatch`

**Type:** : `integer`

**Default:** `300`

**Example setting the default value** (300):
```
[State.Batch.Constraints]
MaxTxsPerBatch=300
```

##### <a name="State_Batch_Constraints_MaxBatchBytesSize"></a>20.9.1.2. `State.Batch.Constraints.MaxBatchBytesSize`

**Type:** : `integer`

**Default:** `120000`

**Example setting the default value** (120000):
```
[State.Batch.Constraints]
MaxBatchBytesSize=120000
```

##### <a name="State_Batch_Constraints_MaxCumulativeGasUsed"></a>20.9.1.3. `State.Batch.Constraints.MaxCumulativeGasUsed`

**Type:** : `integer`

**Default:** `30000000`

**Example setting the default value** (30000000):
```
[State.Batch.Constraints]
MaxCumulativeGasUsed=30000000
```

##### <a name="State_Batch_Constraints_MaxKeccakHashes"></a>20.9.1.4. `State.Batch.Constraints.MaxKeccakHashes`

**Type:** : `integer`

**Default:** `2145`

**Example setting the default value** (2145):
```
[State.Batch.Constraints]
MaxKeccakHashes=2145
```

##### <a name="State_Batch_Constraints_MaxPoseidonHashes"></a>20.9.1.5. `State.Batch.Constraints.MaxPoseidonHashes`

**Type:** : `integer`

**Default:** `252357`

**Example setting the default value** (252357):
```
[State.Batch.Constraints]
MaxPoseidonHashes=252357
```

##### <a name="State_Batch_Constraints_MaxPoseidonPaddings"></a>20.9.1.6. `State.Batch.Constraints.MaxPoseidonPaddings`

**Type:** : `integer`

**Default:** `135191`

**Example setting the default value** (135191):
```
[State.Batch.Constraints]
MaxPoseidonPaddings=135191
```

##### <a name="State_Batch_Constraints_MaxMemAligns"></a>20.9.1.7. `State.Batch.Constraints.MaxMemAligns`

**Type:** : `integer`

**Default:** `236585`

**Example setting the default value** (236585):
```
[State.Batch.Constraints]
MaxMemAligns=236585
```

##### <a name="State_Batch_Constraints_MaxArithmetics"></a>20.9.1.8. `State.Batch.Constraints.MaxArithmetics`

**Type:** : `integer`

**Default:** `236585`

**Example setting the default value** (236585):
```
[State.Batch.Constraints]
MaxArithmetics=236585
```

##### <a name="State_Batch_Constraints_MaxBinaries"></a>20.9.1.9. `State.Batch.Constraints.MaxBinaries`

**Type:** : `integer`

**Default:** `473170`

**Example setting the default value** (473170):
```
[State.Batch.Constraints]
MaxBinaries=473170
```

##### <a name="State_Batch_Constraints_MaxSteps"></a>20.9.1.10. `State.Batch.Constraints.MaxSteps`

**Type:** : `integer`

**Default:** `7570538`

**Example setting the default value** (7570538):
```
[State.Batch.Constraints]
MaxSteps=7570538
```

##### <a name="State_Batch_Constraints_MaxSHA256Hashes"></a>20.9.1.11. `State.Batch.Constraints.MaxSHA256Hashes`

**Type:** : `integer`

**Default:** `1596`

**Example setting the default value** (1596):
```
[State.Batch.Constraints]
MaxSHA256Hashes=1596
```

### <a name="State_MaxLogsCount"></a>20.10. `State.MaxLogsCount`

**Type:** : `integer`

**Default:** `0`

**Description:** MaxLogsCount is a configuration to set the max number of logs that can be returned
in a single call to the state, if zero it means no limit

**Example setting the default value** (0):
```
[State]
MaxLogsCount=0
```

### <a name="State_MaxLogsBlockRange"></a>20.11. `State.MaxLogsBlockRange`

**Type:** : `integer`

**Default:** `0`

**Description:** MaxLogsBlockRange is a configuration to set the max range for block number when querying TXs
logs in a single call to the state, if zero it means no limit

**Example setting the default value** (0):
```
[State]
MaxLogsBlockRange=0
```

### <a name="State_MaxNativeBlockHashBlockRange"></a>20.12. `State.MaxNativeBlockHashBlockRange`

**Type:** : `integer`

**Default:** `0`

**Description:** MaxNativeBlockHashBlockRange is a configuration to set the max range for block number when querying
native block hashes in a single call to the state, if zero it means no limit

**Example setting the default value** (0):
```
[State]
MaxNativeBlockHashBlockRange=0
```

----------------------------------------------------------------------------------------------------------------------------
Generated using [json-schema-for-humans](https://github.com/coveooss/json-schema-for-humans)<|MERGE_RESOLUTION|>--- conflicted
+++ resolved
@@ -844,8 +844,6 @@
 L2GasPriceSuggesterFactor=0.5
 ```
 
-<<<<<<< HEAD
-=======
 ### <a name="Pool_ForkID"></a>7.12. `Pool.ForkID`
 
 **Type:** : `integer`
@@ -860,7 +858,6 @@
 ForkID=0
 ```
 
->>>>>>> 5ee8bdad
 ## <a name="RPC"></a>8. `[RPC]`
 
 **Type:** : `object`
@@ -1258,27 +1255,16 @@
 
 **Type:** : `enum (of string)`
 
-<<<<<<< HEAD
-**Default:** `"sequential"`
-=======
 **Default:** `"parallel"`
->>>>>>> 5ee8bdad
 
 **Description:** L1SynchronizationMode define how to synchronize with L1:
 - parallel: Request data to L1 in parallel, and process sequentially. The advantage is that executor is not blocked waiting for L1 data
 - sequential: Request data to L1 and execute
 
-<<<<<<< HEAD
-**Example setting the default value** ("sequential"):
-```
-[Synchronizer]
-L1SynchronizationMode="sequential"
-=======
 **Example setting the default value** ("parallel"):
 ```
 [Synchronizer]
 L1SynchronizationMode="parallel"
->>>>>>> 5ee8bdad
 ```
 
 Must be one of:
@@ -2554,15 +2540,6 @@
 **Type:** : `object`
 **Description:** L1: Configuration related to L1
 
-<<<<<<< HEAD
-| Property                                                                                          | Pattern | Type             | Deprecated | Definition | Title/Description                                   |
-| ------------------------------------------------------------------------------------------------- | ------- | ---------------- | ---------- | ---------- | --------------------------------------------------- |
-| - [chainId](#NetworkConfig_l1Config_chainId )                                                     | No      | integer          | No         | -          | Chain ID of the L1 network                          |
-| - [polygonZkEVMAddress](#NetworkConfig_l1Config_polygonZkEVMAddress )                             | No      | array of integer | No         | -          | Address of the L1 contract                          |
-| - [maticTokenAddress](#NetworkConfig_l1Config_maticTokenAddress )                                 | No      | array of integer | No         | -          | Address of the L1 Matic token Contract              |
-| - [polygonZkEVMGlobalExitRootAddress](#NetworkConfig_l1Config_polygonZkEVMGlobalExitRootAddress ) | No      | array of integer | No         | -          | Address of the L1 GlobalExitRootManager contract    |
-| - [cdkDataCommitteeContract](#NetworkConfig_l1Config_cdkDataCommitteeContract )                   | No      | array of integer | No         | -          | Address of the data availability committee contract |
-=======
 | Property                                                                                          | Pattern | Type             | Deprecated | Definition | Title/Description                                                          |
 | ------------------------------------------------------------------------------------------------- | ------- | ---------------- | ---------- | ---------- | -------------------------------------------------------------------------- |
 | - [chainId](#NetworkConfig_l1Config_chainId )                                                     | No      | integer          | No         | -          | Chain ID of the L1 network                                                 |
@@ -2570,7 +2547,6 @@
 | - [polygonRollupManagerAddress](#NetworkConfig_l1Config_polygonRollupManagerAddress )             | No      | array of integer | No         | -          | RollupManagerAddr Address of the L1 contract                               |
 | - [polTokenAddress](#NetworkConfig_l1Config_polTokenAddress )                                     | No      | array of integer | No         | -          | PolAddr Address of the L1 Pol token Contract                               |
 | - [polygonZkEVMGlobalExitRootAddress](#NetworkConfig_l1Config_polygonZkEVMGlobalExitRootAddress ) | No      | array of integer | No         | -          | GlobalExitRootManagerAddr Address of the L1 GlobalExitRootManager contract |
->>>>>>> 5ee8bdad
 
 #### <a name="NetworkConfig_l1Config_chainId"></a>13.1.1. `NetworkConfig.l1Config.chainId`
 
@@ -2601,16 +2577,7 @@
 **Type:** : `array of integer`
 **Description:** PolAddr Address of the L1 Pol token Contract
 
-<<<<<<< HEAD
-#### <a name="NetworkConfig_l1Config_cdkDataCommitteeContract"></a>13.1.5. `NetworkConfig.l1Config.cdkDataCommitteeContract`
-
-**Type:** : `array of integer`
-**Description:** Address of the data availability committee contract
-
-### <a name="NetworkConfig_L2GlobalExitRootManagerAddr"></a>13.2. `NetworkConfig.L2GlobalExitRootManagerAddr`
-=======
 #### <a name="NetworkConfig_l1Config_polygonZkEVMGlobalExitRootAddress"></a>13.1.5. `NetworkConfig.l1Config.polygonZkEVMGlobalExitRootAddress`
->>>>>>> 5ee8bdad
 
 **Type:** : `array of integer`
 **Description:** GlobalExitRootManagerAddr Address of the L1 GlobalExitRootManager contract
